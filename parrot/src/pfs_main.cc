/*
Copyright (C) 2003-2004 Douglas Thain and the University of Wisconsin
Copyright (C) 2005- The University of Notre Dame
This software is distributed under the GNU General Public License.
See the file COPYING for details.
*/

#include "linux-version.h"
#include "pfs_channel.h"
#include "pfs_critical.h"
#include "pfs_dispatch.h"
#include "pfs_paranoia.h"
#include "pfs_poll.h"
#include "pfs_process.h"
#include "pfs_service.h"
#include "ptrace.h"

#ifndef PTRACE_EVENT_STOP
#  define PTRACE_EVENT_STOP 128
#endif

extern "C" {
#include "auth_all.h"
#include "cctools.h"
#include "chirp_client.h"
#include "chirp_global.h"
#include "chirp_ticket.h"
#include "create_dir.h"
#include "debug.h"
#include "delete_dir.h"
#include "file_cache.h"
#include "ftp_lite.h"
#include "getopt.h"
#include "int_sizes.h"
<<<<<<< HEAD
#include "delete_dir.h"
=======
#include "itable.h"
#include "md5.h"
#include "password_cache.h"
#include "pfs_resolve.h"
#include "stringtools.h"
#include "tracer.h"
#include "xxmalloc.h"
>>>>>>> 5ef1eca8
}

#include <fcntl.h>
#include <termio.h>
#include <termios.h>
#include <unistd.h>

#include <sys/utsname.h>
#include <sys/wait.h>

#include <assert.h>
#include <errno.h>
#include <limits.h>
#include <signal.h>
#include <stdio.h>
#include <stdlib.h>
#include <string.h>
#include <time.h>

extern char **environ;
FILE *namelist_file;
int linux_major;
int linux_minor;
int linux_micro;

pid_t trace_this_pid = -1;

int pfs_master_timeout = 300;
struct file_cache *pfs_file_cache = 0;
struct password_cache *pfs_password_cache = 0;
int pfs_trap_after_fork = 0;
int pfs_force_stream = 0;
int pfs_force_cache = 0;
int pfs_force_sync = 0;
int pfs_follow_symlinks = 1;
int pfs_session_cache = 0;
int pfs_use_helper = 1;
int pfs_checksum_files = 1;
int pfs_write_rval = 0;
int pfs_paranoid_mode = 0;
const char *pfs_write_rval_file = "parrot.rval";
int pfs_enable_small_file_optimizations = 1;

char sys_temp_dir[PFS_PATH_MAX];
char pfs_temp_dir[PFS_PATH_MAX];

int *pfs_syscall_totals32 = 0;
int *pfs_syscall_totals64 = 0;

const char *pfs_root_checksum=0;
const char *pfs_initial_working_directory=0;

char *pfs_false_uname = 0;
char *pfs_ldso_path = 0;
uid_t pfs_uid = 0;
gid_t pfs_gid = 0;
const char * pfs_username = 0;

INT64_T pfs_syscall_count = 0;
INT64_T pfs_read_count = 0;
INT64_T pfs_write_count = 0;

const char * pfs_cvmfs_repo_arg = 0;
bool pfs_cvmfs_repo_switching = false;
char pfs_cvmfs_alien_cache_dir[PFS_PATH_MAX];
char pfs_cvmfs_locks_dir[PFS_PATH_MAX];
bool pfs_cvmfs_enable_alien  = true;

int pfs_irods_debug_level = 0;

/*
This process at the very top of the traced tree
and its final exit status, which we use to determine
our own exit status
*/

static pid_t root_pid = -1;
static int root_exitstatus = 0;
static int channel_size = 10;

enum {
	LONG_OPT_CVMFS_REPO_SWITCHING=500,
	LONG_OPT_CVMFS_DISABLE_ALIEN_CACHE,
	LONG_OPT_CVMFS_ALIEN_CACHE,
};

static void get_linux_version(const char *cmd)
{
	struct utsname name;
	int fields;

	uname(&name);

#ifdef CCTOOLS_CPU_I386
	if(!strcmp(name.machine,"x86_64")) {
		fatal("Sorry, you need to download a Parrot built specifically for an x86_64 CPU");
	}
#endif

	if(strcmp(name.sysname, "Linux") != 0)
		fatal("Sorry, parrot only operates on Linux");

	fields = sscanf(name.release,"%d.%d.%d",&linux_major,&linux_minor,&linux_micro);
	if(fields != 3)
		fatal("could not get linux version from: `%s'", name.release);

	debug(D_DEBUG,"kernel is %s %s",name.sysname,name.release);

	/* compatibility checking */
	if(!linux_available(2,4,0))
		pfs_trap_after_fork = 1;

	/* warning for latest untested version of Linux */
	if(linux_available(3,3,0))
		debug(D_NOTICE,"parrot_run %d.%d.%s has not been tested on %s %s yet, this may not work",CCTOOLS_VERSION_MAJOR,CCTOOLS_VERSION_MINOR,CCTOOLS_VERSION_MICRO,name.sysname,name.release);
}

static void pfs_helper_init( const char *argv0 ) 
{
	char helper_path[PFS_PATH_MAX];

	debug(D_DEBUG,"locating helper library...");

	sprintf(helper_path,"%s/lib/libparrot_helper.so",INSTALL_PATH);

	char * s = getenv("PARROT_HELPER");
	if(s) {
		debug(D_DEBUG,"PARROT_HELPER=%s",s);
		strcpy(helper_path,s);
	} else {
		debug(D_DEBUG,"PARROT_HELPER is not set");
	}

	if(access(helper_path,R_OK)==0 || strstr(helper_path, "/$LIB/")) {
		debug(D_DEBUG,"found helper in %s",helper_path);
		setenv("LD_PRELOAD",helper_path,1);
	} else {
		debug(D_DEBUG,"couldn't find helper library %s but continuing anyway.",helper_path);
	}
}

static void show_help( const char *cmd )
{
		/* 80-column text marker */
                /******************************************************************************/
	fprintf(stdout, "Use: %s [options] <command> ...\n",cmd);
	fprintf(stdout, "Where options and environment variables are:\n");
	fprintf(stdout, " %-30s Use these Chirp authentication methods.   (PARROT_CHIRP_AUTH)\n", "-a,--chirp-auth=<list>");
	fprintf(stdout, " %-30s Set the I/O block size hint.              (PARROT_BLOCK_SIZE)\n", "-b,--block-size=<bytes>");
	fprintf(stdout, " %-30s Print exit status information to <file>.\n", "-c,--status-file=<file>");
	fprintf(stdout, " %-30s Enable data channel authentication in GridFTP.\n", "-C,--channel-auth");
	fprintf(stdout, " %-30s Enable debugging for this sub-system.    (PARROT_DEBUG_FLAGS)\n", "-d,--debug=<name>");
	fprintf(stdout, " %-30s Disable small file optimizations.\n", "-D,--no-optimize");
	fprintf(stdout, " %-30s Record the environment variables at the starting point.\n", "-e,--env-list=<path>");
	fprintf(stdout, " %-30s Enable file snapshot caching for all protocols.\n", "-F,--with-snapshots");
	fprintf(stdout, " %-30s Disable following symlinks.\n", "-f,--no-follow-symlinks");
	fprintf(stdout, " %-30s Fake this gid; Real gid stays the same.          (PARROT_GID)\n", "-G,--gid=<num>");
	fprintf(stdout, " %-30s Disable use of helper library.\n", "-H,--no-helper");
	fprintf(stdout, " %-30s Show this screen.\n", "-h,--help");
	fprintf(stdout, " %-30s Comma-delimited list of tickets to use for authentication.\n", "-i,--tickets=<files>");
	fprintf(stdout, " %-30s Set the debug level output for the iRODS driver.\n", "-I,--debug-level-irods=<num>");
	fprintf(stdout, " %-30s Checksum files where available.\n", "-K,--with-checksums");
	fprintf(stdout, " %-30s Do not checksum files.\n", "-k,--no-checksums");
	fprintf(stdout, " %-30s Path to ld.so to use.                      (PARROT_LDSO_PATH)\n", "-l,--ld-path=<path>");
	fprintf(stdout, " %-30s Record all the file names.\n", "-n,--name-list=<path>");
	fprintf(stdout, " %-30s Use this file as a mountlist.             (PARROT_MOUNT_FILE)\n", "-m,--ftab-file=<file>");
	fprintf(stdout, " %-30s Mount (redirect) /foo to /bar.          (PARROT_MOUNT_STRING)\n", "-M,--mount=/foo=/bar");
	fprintf(stdout, " %-30s Pretend that this is my hostname.          (PARROT_HOST_NAME)\n", "-N,--hostname=<name>");
	fprintf(stdout, " %-30s Send debugging to this file. (can also be :stderr, :stdout, :syslog, or :journal) (PARROT_DEBUG_FILE)\n", "-o,--debug-file=<file>");
	fprintf(stdout, " %-30s Rotate debug files of this size. (default 10M, 0 disables) (PARROT_DEBUG_FILE_SIZE)\n", "-O,--debug-rotate-max=<bytes>");
	fprintf(stdout, " %-30s Use this proxy server for HTTP requests.         (HTTP_PROXY)\n", "-p,--proxy=<hst:p>");
	fprintf(stdout, " %-30s Enable paranoid mode for identity boxing mode.\n", "-P,--paranoid");
	fprintf(stdout, " %-30s Inhibit catalog queries to list /chirp.\n", "-Q,--no-chirp-catalog");
	fprintf(stdout, " %-30s CVMFS repositories to enable.             (PARROT_CVMFS_REPO)\n", "-r,--cvmfs-repos=<repos>");
	fprintf(stdout, " %-30s Allow repository switching when using CVMFS.\n","   --cvmfs-repo-switching");
	fprintf(stdout, " %-30s Set CVMFS common cache directory.         (PARROT_CVMFS_ALIEN_CACHE)\n","   --cvmfs-alien-cache");
	fprintf(stdout, " %-30s Disable CVMFS common cache directory.\n","   --cvmfs-disable-alien-cache");
	fprintf(stdout, " %-30s Enforce this root filesystem checksum, where available.\n", "-R,--root-checksum=<cksum>");
	fprintf(stdout, " %-30s Use streaming protocols without caching.(PARROT_FORCE_STREAM)\n", "-s,--stream-no-cache");
	fprintf(stdout, " %-30s Enable whole session caching for all protocols.\n", "-S,--session-caching");
	fprintf(stdout, " %-30s Where to store temporary files.             (PARROT_TEMP_DIR)\n", "-t,--tempdir=<dir>");
	fprintf(stdout, " %-30s Maximum amount of time to retry failures.    (PARROT_TIMEOUT)\n", "-T,--timeout=<time>");
	fprintf(stdout, " %-30s Fake this unix uid; Real uid stays the same.     (PARROT_UID)\n", "-U,--uid=<num>");
	fprintf(stdout, " %-30s Use this extended username.                 (PARROT_USERNAME)\n", "-u,--username=<name>");
	fprintf(stdout, " %-30s Display version number.\n", "-v,--version");
	fprintf(stdout, " %-30s Initial working directory.\n", "-w,--work-dir=<dir>");
	fprintf(stdout, " %-30s Display table of system calls trapped.\n", "-W,--syscall-table");
	fprintf(stdout, " %-30s Force synchronous disk writes.            (PARROT_FORCE_SYNC)\n", "-Y,--sync-write");
	fprintf(stdout, " %-30s Enable automatic decompression on .gz files.\n", "-Z,--auto-decompress");
	fprintf(stdout, "\n");
	fprintf(stdout, "Known debugging sub-systems are: ");
	debug_flags_print(stdout);
	fprintf(stdout, "\n");
	fprintf(stdout, "Enabled filesystems are:");
	if(pfs_service_lookup("http"))		fprintf(stdout, " http");
	if(pfs_service_lookup("grow"))		fprintf(stdout, " grow");
	if(pfs_service_lookup("ftp"))		fprintf(stdout, " ftp");
	if(pfs_service_lookup("anonftp"))	fprintf(stdout, " anonftp");
	if(pfs_service_lookup("gsiftp"))	fprintf(stdout, " gsiftp");
	if(pfs_service_lookup("nest"))		fprintf(stdout, " nest");
	if(pfs_service_lookup("chirp"))		fprintf(stdout, " chirp");
	if(pfs_service_lookup("gfal"))		fprintf(stdout, " gfal lfn guid srm");
	if(pfs_service_lookup("rfio"))		fprintf(stdout, " rfio");
	if(pfs_service_lookup("dcap"))		fprintf(stdout, " dcap");
	if(pfs_service_lookup("glite"))		fprintf(stdout, " glite");
	if(pfs_service_lookup("lfc"))		fprintf(stdout, " lfc");
	if(pfs_service_lookup("irods"))		fprintf(stdout, " irods");
	if(pfs_service_lookup("hdfs"))		fprintf(stdout, " hdfs");
	if(pfs_service_lookup("bxgrid"))	fprintf(stdout, " bxgrid");
	if(pfs_service_lookup("s3"))		fprintf(stdout, " s3");
	if(pfs_service_lookup("root"))      fprintf(stdout, " root");
	if(pfs_service_lookup("xrootd"))    fprintf(stdout, " xrootd");
	if(pfs_service_lookup("cvmfs"))		fprintf(stdout, " cvmfs");
	fprintf(stdout, "\n");
	exit(1);
}

/*
For all of the signals that we handle, we want to
run the handler without interruption from other signals.
*/

void install_handler( int sig, void (*handler)(int sig))
{
	struct sigaction s;

	s.sa_handler = handler;
	sigfillset(&s.sa_mask);
	s.sa_flags = 0; 

	sigaction(sig,&s,0);
}

static void ignore_signal( int sig )
{
}

void pfs_abort()
{
	kill(getpid(),SIGTERM);
	exit(1);
}

/*
Other less deadly signals we simply pass through to the root
of our children for its consideration.
*/

static void pass_through( int sig )
{
	pfs_process_raise(root_pid, sig, 1 /* really send it */);
}

/*
We will be fighting with our child processes for control of 
the terminal.  Whenever a we want to write to the terminal,
we will get a SIGTTOU or SIGTTIN instructing us that its
not our turn.  But, we are in charge!  So, upon receipt
of these signals, grab control of the terminal.
*/

static void control_terminal( int sig )
{
	if(sig==SIGTTOU) {
		tcsetpgrp(1,getpgrp());
		tcsetpgrp(2,getpgrp());
	} else {
		tcsetpgrp(0,getpgrp());
	}
}

/*
Here is the meat and potatoes.  We have discovered that
something interesting has happened to this pid. Decode
the event and take the appropriate action.
*/

static void handle_event( pid_t pid, int status, struct rusage *usage )
{
	struct pfs_process *p;

	p = pfs_process_lookup(pid);
	if(!p) {
		debug(D_PROCESS,"killing unexpected pid %d",pid);
		kill(pid,SIGKILL);
		return;
	}

	if (WIFSTOPPED(status) && WSTOPSIG(status) == (SIGTRAP|0x80)) {
		/* The common case, a syscall delivery stop. */
		p->nsyscalls++;
		pfs_dispatch(p, 0);
	} else if (status>>8 == (SIGTRAP | (PTRACE_EVENT_CLONE<<8)) || status>>8 == (SIGTRAP | (PTRACE_EVENT_FORK<<8)) || status>>8 == (SIGTRAP | (PTRACE_EVENT_VFORK<<8))) {
		pid_t child = tracer_getevent(p->tracer);
		debug(D_PROCESS, "pid %d cloned %d", pid, child);

		/* At this point the child is stopped, it will be resumed with
		 * tracer_continue when clone finishes. We only do this because
		 * CLONE_PTRACE is buggy with multithreaded code. */
		tracer_continue(p->tracer, 0);
	} else if (status>>8 == (SIGTRAP | (PTRACE_EVENT_EXEC<<8))) {
		debug(D_PROCESS, "pid %d is completing exec", (int)pid);
		tracer_continue(p->tracer, 0);
	} else if (WIFEXITED(status)) {
		debug(D_PROCESS,"pid %d exited normally with code %d",pid,WEXITSTATUS(status));
		pfs_process_stop(p,status,usage);
		if (pid == root_pid)
			root_exitstatus = status;
	} else if (WIFSIGNALED(status)) {
		int signum = WTERMSIG(status);
		debug(D_PROCESS,"pid %d exited abnormally with signal %d (%s)",pid,signum,string_signal(signum));
		pfs_process_stop(p,status,usage);
		if (pid == root_pid)
			root_exitstatus = status;
	} else if (WIFSTOPPED(status)) {
		int signum = WSTOPSIG(status);
		siginfo_t info;
		if(signum == SIGTRAP && ((status>>16) == PTRACE_EVENT_STOP)) {
			/* this is PTRACE_EVENT_STOP */
			assert(linux_available(3,4,0));
			tracer_continue(p->tracer, 0);
		} else if((linux_available(3,4,0) && ((status>>16) == PTRACE_EVENT_STOP)) || (!linux_available(3,4,0) && ptrace(PTRACE_GETSIGINFO, pid, 0, &info) == -1 && errno == EINVAL)) {
			/* group-stop, `man ptrace` for more information */
			debug(D_PROCESS, "process %d has group-stopped due to signal %d (%s) (state %d)",pid,signum,string_signal(signum),p->state);
			pfs_process_stop(p,status,usage);
			tracer_listen(p->tracer);
		} else {
			/* signal-delivery-stop */
			debug(D_PROCESS,"pid %d received signal %d (%s) (state %d)",pid,signum,string_signal(signum),p->state);
<<<<<<< HEAD
			if(signum==SIGTTIN) {
				tcsetpgrp(0,pid);
				tracer_continue(p->tracer,SIGCONT);
			} else if(signum==SIGTTOU) {
				tcsetpgrp(1,pid);
				tcsetpgrp(2,pid);
				tracer_continue(p->tracer,SIGCONT);
			} else {
				debug(D_PROCESS,"pid %d stopped from signal %d (%s) (state %d) delivering with tracer_continue.",pid,signum,string_signal(signum),p->state);
				tracer_continue(p->tracer,signum);

				if(signum==SIGSTOP && p->nsyscalls==0) {
					kill(p->pid,SIGCONT);
				}
=======
			switch(signum) {
				/* There are 4 process stop signals: SIGTTIN, SIGTTOU, SIGSTOP, and SIGTSTP.
				 * The Open Group Base Specifications Issue 6
				 * IEEE Std 1003.1, 2004 Edition
				 * Also mentioned in `man ptrace`.
				 */
				case SIGTTIN:
					tcsetpgrp(STDIN_FILENO,pid);
					signum = 0; /* suppress delivery */
					break;
				case SIGTTOU:
					tcsetpgrp(STDOUT_FILENO,pid);
					tcsetpgrp(STDERR_FILENO,pid);
					signum = 0; /* suppress delivery */
					break;
				case SIGSTOP:
					/* Black magic to get threads working on old Linux kernels... */

					if(p->nsyscalls == 0) { /* stop before we begin running the process */
						debug(D_DEBUG, "suppressing bootstrap SIGSTOP for %d",pid);
						signum = 0; /* suppress delivery */

						if(p->thread) {
							static const int dummy = 0;
							debug(D_PROCESS,"Adding thread %d to list of stopped threads\n", pid);
							itable_insert(stopped_threads, p->pid, &dummy);
						}
						p->time_first_sigcont = time(NULL);
						kill(p->pid,SIGCONT);
					}
					break;
				case SIGTSTP:
					break;
				case SIGCONT:
#ifdef __W_CONTINUED
					pfs_process_continued(p, __W_CONTINUED, usage);
#else
					pfs_process_continued(p, 0xffff, usage);
#endif
					break;
>>>>>>> 5ef1eca8
			}
			tracer_continue(p->tracer,signum); /* deliver (or not) the signal */
		}
	} else {
		fatal("pid %d stopped with strange status %d",pid,status);
	}
}

struct timeval clock_to_timeval( clock_t c )
{
	struct timeval result;
	result.tv_sec = c/CLOCKS_PER_SEC;
	result.tv_usec = (c - result.tv_sec)*1000000/CLOCKS_PER_SEC;
	return result;
}

void handle_sigchld( int sig  )
{
	pfs_poll_abort();
}

static void handle_sigio( int sig )
{
	pfs_process_sigio();
}

void write_rval(const char* message, int status) {
	FILE *file = fopen(pfs_write_rval_file, "w+");
	if(file) {
		fprintf(file, "%s\n%d\n", message, status);
		fclose(file);
	}

}

int main( int argc, char *argv[] )
{
	pid_t pid=0;
	struct pfs_process *p;
	char *s;
	int i;
	int chose_auth=0;
	int c;
	char *tickets = NULL;

	srand(time(0)*(getpid()+getuid()));

	debug_config(argv[0]);
	debug_config_file_size(0); /* do not rotate debug file by default */

	if(getenv("PARROT_ENABLED")) {
		fprintf(stderr,"sorry, parrot_run cannot be run inside of itself.\n");
		exit(1);
	}

	debug_config_fatal(pfs_process_killall);
	debug_config_getpid(pfs_process_getpid);

	install_handler(SIGQUIT,pfs_process_kill_everyone);
	install_handler(SIGILL,pfs_process_kill_everyone);
	install_handler(SIGABRT,pfs_process_kill_everyone);
	install_handler(SIGIOT,pfs_process_kill_everyone);
	install_handler(SIGBUS,pfs_process_kill_everyone);
	install_handler(SIGFPE,pfs_process_kill_everyone);
	install_handler(SIGSEGV,pfs_process_kill_everyone);
	install_handler(SIGTERM,pfs_process_kill_everyone);
	install_handler(SIGHUP,pass_through);
	install_handler(SIGINT,pass_through);
	install_handler(SIGTTIN,control_terminal);
	install_handler(SIGTTOU,control_terminal);
	install_handler(SIGCHLD,handle_sigchld);
	install_handler(SIGIO,handle_sigio);
	install_handler(SIGXFSZ,ignore_signal);

	if(isatty(0)) {
		pfs_master_timeout = 300;
	} else {
		pfs_master_timeout = 3600;
	}
	
	pfs_uid = getuid();
	pfs_gid = getgid();

	putenv((char *)"PARROT_ENABLED=TRUE");

	s = getenv("PARROT_BLOCK_SIZE");
	if(s) pfs_service_set_block_size(string_metric_parse(s));

	s = getenv("PARROT_MOUNT_FILE");
	if(s) pfs_resolve_file_config(s);

	s = getenv("PARROT_MOUNT_STRING");
	if(s) pfs_resolve_manual_config(s);

	s = getenv("PARROT_FORCE_STREAM");
	if(s) pfs_force_stream = 1;

	s = getenv("PARROT_FORCE_CACHE");
	if(s) pfs_force_cache = 1;
	
	s = getenv("PARROT_FOLLOW_SYMLINKS");
	if(s) pfs_follow_symlinks = atoi(s);

	s = getenv("PARROT_SESSION_CACHE");
	if(s) pfs_session_cache = 1;

	s = getenv("PARROT_HOST_NAME");
	if(s) pfs_false_uname = s;

	s = getenv("PARROT_UID");
	if(s) pfs_uid = atoi(s);

	s = getenv("PARROT_GID");
	if(s) pfs_gid = atoi(s);

	s = getenv("PARROT_TIMEOUT");
	if(s) pfs_master_timeout = string_time_parse(s);

	s = getenv("PARROT_FORCE_SYNC");
	if(s) pfs_force_sync = 1;

	s = getenv("PARROT_LDSO_PATH");
	if(s) pfs_ldso_path = s;

	s = getenv("PARROT_DEBUG_FLAGS");
	if(s) {
		char *x = xxstrdup(s);
		int nargs;
		char **args;
		if(string_split(x,&nargs,&args)) {
			for(int i=0;i<nargs;i++) {
				debug_flags_set(args[i]);
			}
		}
		free(x);
	}

	s = getenv("PARROT_CHIRP_AUTH");
	if(s) {
		char *x = xxstrdup(s);
		int nargs;
		char **args;
		if(string_split(x,&nargs,&args)) {
			for(int i=0;i<nargs;i++) {
				auth_register_byname(args[i]);
				chose_auth = 1;
			}
		}
		free(x);
	}

	s = getenv("PARROT_USER_PASS");
	if(s) {
		char *x = xxstrdup(s);
		int nargs;
		char **args;
		if(string_split(x,&nargs,&args)) {
			pfs_password_cache = password_cache_init(args[0], args[1]);
		}
	}

	s = getenv("TMPDIR");
	if(s) {
		if(strlen(s) < PFS_PATH_MAX) {
			strcpy(sys_temp_dir, s);
		}
		else {
			fatal("temporary files directory from $TMPDIR pathname longer than %d characters\n", PFS_PATH_MAX - 1);
		}
	}
	else {
		strcpy(sys_temp_dir, "/tmp");
	}

	pfs_temp_dir[PFS_PATH_MAX - 1] = '\0';
	s = getenv("PARROT_TEMP_DIR");
	if(s && strlen(s) > 0) {
		strncpy(pfs_temp_dir, s, PFS_PATH_MAX);
	}
	else
	{
		sprintf(pfs_temp_dir,"%s/parrot.%d",sys_temp_dir, getuid());
	}

	pfs_cvmfs_alien_cache_dir[0]                = '\0';
	pfs_cvmfs_alien_cache_dir[PFS_PATH_MAX - 1] = '\0';
	s = getenv("PARROT_CVMFS_ALIEN_CACHE");
	if(s && strlen(s) > 0) {
		strncpy(pfs_cvmfs_alien_cache_dir, s, PFS_PATH_MAX);
	}

	struct option long_options[] = {
		{"chirp-auth",  required_argument, 0, 'a'},
		{"block-size", required_argument, 0, 'b'},
		{"status-file", required_argument, 0, 'c'},
		{"channel-auth", no_argument, 0, 'C'},
		{"debug", required_argument, 0, 'd'},
		{"no-optimize", no_argument, 0, 'D'},
		{"with-snapshots", no_argument, 0, 'F'},
		{"no-follow-symlinks", no_argument, 0, 'f'},
		{"gid", required_argument, 0, 'G'},
		{"no-helper", no_argument, 0, 'H'},
		{"help", no_argument, 0, 'h'},
		{"tickets", required_argument, 0, 'i'},
		{"debug-level-irods", required_argument, 0, 'I'},
		{"with-checksums", no_argument, 0, 'K'},
		{"no-checksums", no_argument, 0, 'k'},
		{"ld-path", required_argument, 0, 'l'},
		{"name-list", required_argument, 0, 'n'},
		{"env-list", required_argument, 0, 'e'},
		{"tab-file", required_argument, 0, 'm'},
		{"mount", required_argument, 0, 'M'},
		{"hostname", required_argument, 0, 'N'},
		{"debug-file", required_argument, 0, 'o'},
		{"debug-rotate-max", required_argument, 0, 'O'},
		{"proxy", required_argument, 0, 'p'},
		{"paranoid", no_argument, 0, 'P'},
		{"no-chirp-catalog", no_argument, 0, 'Q'},
		{"cvmfs-repos", required_argument, 0, 'r'},
		{"cvmfs-repo-switching", no_argument, 0, LONG_OPT_CVMFS_REPO_SWITCHING},
		{"cvmfs-alien-cache", required_argument, 0, LONG_OPT_CVMFS_ALIEN_CACHE},
		{"cvmfs-disable-alien-cache", no_argument, 0, LONG_OPT_CVMFS_DISABLE_ALIEN_CACHE},
		{"root-checksum", required_argument, 0, 'R'},
		{"stream-no-cache", no_argument, 0, 's'},
		{"session-caching", no_argument, 0, 'S'},
		{"tempdir", required_argument, 0, 't'},
		{"timeout", required_argument, 0, 'T'},
		{"uid", required_argument, 0, 'U'},
		{"username", required_argument, 0, 'u'},
		{"version", no_argument, 0, 'v'},
		{"work-dir", required_argument, 0, 'w'},
		{"syscall-table", no_argument, 0, 'W'},
		{"sync-write", no_argument, 0, 'Y'},
		{"auto-decompress", no_argument, 0, 'Z'},
        {0,0,0,0}
	};

	while((c=getopt_long(argc,argv,"+ha:b:B:c:Cd:DFfG:e:Hi:I:kKl:m:n:M:N:o:O:p:PQr:R:sSt:T:U:u:vw:WY", long_options, NULL)) > -1) {
		switch(c) {
		case 'a':
			if(!auth_register_byname(optarg)) {
				fprintf(stderr,"unknown auth type: %s\n",optarg);
				return 1;
			}
			chose_auth = 1;
			break;
		case 'b':
			pfs_service_set_block_size(string_metric_parse(optarg));
			break;
		case 'B':
			pfs_service_set_block_size(string_metric_parse(optarg));
			break;
		case 'c':
			pfs_write_rval = 1;
			pfs_write_rval_file = optarg;
			break;
		case 'C':
			ftp_lite_data_channel_authentication = 1;
			break;
		case 'd':
			if(!debug_flags_set(optarg)) show_help(argv[0]);
			break;
		case 'D':
			pfs_enable_small_file_optimizations = 0;
			break;
		case 'e':
			if(access(optarg, F_OK) != -1) {
				fprintf(stderr, "The envlist file (%s) has already existed. Please delete it first or refer to another envlist file!!\n", optarg);
				return 1;
			}
			int count;
			count = 0;
			FILE *fp;
			fp = fopen(optarg, "w");
			if(!fp) {
				debug(D_DEBUG, "Can not open envlist file: %s", optarg);
				return 1;
			}
			while(environ[count] != NULL)
			{
				fprintf(fp, "%s\n", environ[count]);
				count++;
			}
			fclose(fp);
			break;
		case 'F':
			pfs_force_cache = 1;
			break;	
		case 'f':
			pfs_follow_symlinks = 0;
			break;
		case 'G':
			pfs_gid = atoi(optarg);
			break;
		case 'H':
			pfs_use_helper = 0;
			break;
		case 'I':
			pfs_irods_debug_level = atoi(optarg);
			break;
		case 'i':
			tickets = strdup(optarg);
			break;
		case 'k':
			pfs_checksum_files = 0;
			break;
		case 'K':
			pfs_checksum_files = 1;
			break;
		case 'l':
			pfs_ldso_path = optarg;
			break;
		case 'm':
			pfs_resolve_file_config(optarg);
			break;
		case 'M':
			pfs_resolve_manual_config(optarg);
			break;
		case 'n':
			if(access(optarg, F_OK) != -1) {
				fprintf(stderr, "The namelist file (%s) has already existed. Please delete it first or refer to another namelist file!!\n", optarg);
				return 1;
			}
			namelist_file = fopen(optarg, "a");
			if(!namelist_file) {
				debug(D_DEBUG, "Can not open namelist file: %s", optarg);
				return 1;
			}
			char cmd[PFS_PATH_MAX];
			if(snprintf(cmd, PFS_PATH_MAX, "find /lib*/ -name ld-linux*>>%s", optarg) >= 0)
				system(cmd);
			else {
				debug(D_DEBUG, "writing ld-linux* into namelist file failed.");
				return 1;
			}
			break;
		case 'N':
			pfs_false_uname = optarg;
			break;
		case 'o':
			debug_config_file(optarg);
			break;
		case 'O':
			debug_config_file_size(string_metric_parse(optarg));
			break;
		case 'p':
			setenv("HTTP_PROXY",optarg,1);
			break;
		case 'P':
			pfs_paranoid_mode = 1;
			break;
		case 'Q':
			chirp_global_inhibit_catalog(1);
			break;
		case 'r':
			pfs_cvmfs_repo_arg = optarg;
			break;
		case LONG_OPT_CVMFS_REPO_SWITCHING:
			pfs_cvmfs_repo_switching = true;
			break;
		case LONG_OPT_CVMFS_ALIEN_CACHE:
			strncpy(pfs_cvmfs_alien_cache_dir,optarg,PFS_PATH_MAX);
			break;
		case LONG_OPT_CVMFS_DISABLE_ALIEN_CACHE:
			pfs_cvmfs_enable_alien = false;
			break;
		case 'R':
			pfs_root_checksum = optarg;
			pfs_checksum_files = 1;
			break;
		case 's':
			pfs_force_stream = 1;
			break;
		case 'S':
			pfs_force_cache = 1;
			pfs_session_cache = 1;
			break;
		case 't':
			strncpy(pfs_temp_dir,optarg,PFS_PATH_MAX);
			break;
		case 'T':
			pfs_master_timeout = string_time_parse(optarg);
			break;
		case 'U':
			pfs_uid = atoi(optarg);
			break;
		case 'u':
			pfs_username = optarg;
			break;
		case 'Y':
			pfs_force_sync = 1;
			break;
		case 'v':
			cctools_version_print(stdout, argv[0]);
			exit(EXIT_SUCCESS);
			break;
		case 'w':
			pfs_initial_working_directory = optarg;
			break;
		case 'W':
			pfs_syscall_totals32 = (int*) calloc(SYSCALL32_MAX,sizeof(int));
			pfs_syscall_totals64 = (int*) calloc(SYSCALL64_MAX,sizeof(int));
			break;
		default:
			show_help(argv[0]);
			break;
		}
	}

	if(optind>=argc) show_help(argv[0]);

	cctools_version_debug(D_DEBUG, argv[0]);
	get_linux_version(argv[0]);

    if (!linux_available(3,4,0)) {
        debug(D_NOTICE, "The ptrace interface cannot handle group-stop for this Linux version. This may not work...");
    }

	if(pfs_temp_dir[PFS_PATH_MAX - 1] != '\0')
	{
		fatal("temporary files directory pathname larger than %d characters\n", PFS_PATH_MAX - 1);
	}

	//if alien cache dir has not been set, use default based on final value of pfs_temp_dir.
	if(strlen(pfs_cvmfs_alien_cache_dir) < 1)
	{
		sprintf(pfs_cvmfs_alien_cache_dir,"%s/cvmfs", pfs_temp_dir);
	}


	pfs_file_cache = file_cache_init(pfs_temp_dir);
	if(!pfs_file_cache) fatal("couldn't setup cache in %s: %s\n",pfs_temp_dir,strerror(errno));
	file_cache_cleanup(pfs_file_cache);

	sprintf(pfs_cvmfs_locks_dir, "%s/cvmfs_locks_XXXXXX", pfs_temp_dir);
	mkdtemp(pfs_cvmfs_locks_dir);

	if(!chose_auth) auth_register_all();

	if(tickets) {
		auth_ticket_load(tickets);
		free(tickets);
	} else if(getenv(CHIRP_CLIENT_TICKETS)) {
		auth_ticket_load(getenv(CHIRP_CLIENT_TICKETS));
	} else {
		auth_ticket_load(NULL);
	}


	if(!pfs_channel_init(channel_size*1024*1024)) fatal("couldn't establish I/O channel");	

	if(pfs_use_helper) pfs_helper_init(argv[0]);

	pid_t pfs_watchdog_pid = -2;
	if (pfs_paranoid_mode) {
		pfs_watchdog_pid = pfs_paranoia_setup();
		if (pfs_watchdog_pid < 0) {
			fatal("couldn't initialize paranoid mode.");
		} else {
			debug(D_PROCESS,"watchdog PID %d",pfs_watchdog_pid);
		}
	} 

	pfs_poll_init();

	/*
	For reasons I don't understand yet, parrot gets very confused when
	it is the session leader.  This happens when it is run as the first
	process in a pty, for example in an xterm or when run from a server.
	So, when we are the session leader, disconnect from the terminal .
	This disables features such as line editing and job control, but
	prevents triggering some ugly bugs.
	*/

	if(getsid(0)==getpid()) {
		debug(D_PROCESS, "disconnecting from terminal");
		::ioctl(0,TIOCNOTTY,0);
	}

	setpgrp();
	debug(D_PROCESS, "I am process %d in group %d in session %d",(int)getpid(),(int)getpgrp(),(int)getsid(0));

	if(pid==0) {
		pid = fork();
		if(pid>0) {
			pid_t wpid;
			int status;
			debug(D_PROCESS,"pid %d started",pid);
			do {
				wpid = waitpid(pid, &status, WUNTRACED);
			} while (wpid != pid);
			if (!WIFSTOPPED(status) || WSTOPSIG(status) != SIGSTOP)
				fatal("child did not stop as expected!");
		} else if(pid==0) {
			pfs_paranoia_payload();
			setpgrp();
			raise(SIGSTOP); /* wait to be traced */
			getpid();
			// This call is necessary to force the kernel to report the current heap
			// size, so that Parrot can observe it in order to rewrite the following exec.
			sbrk(4096);
			execvp(argv[optind],&argv[optind]);
			debug(D_NOTICE,"unable to execute %s: %s",argv[optind],strerror(errno));
			if(pfs_write_rval) {
				write_rval("noexec", 0);
			}
			_exit(1);
		} else {
			debug(D_NOTICE,"unable to fork %s: %s",argv[optind],strerror(errno));
			if(pfs_write_rval) {
				write_rval("nofork", 0);
			}
			exit(1);
		}
	}

	CRITICAL_BEGIN

	root_pid = pid;
	debug(D_PROCESS,"attaching to pid %d",pid);
	if (tracer_attach(pid) == -1)
		fatal("could not trace child");
	p = pfs_process_create(pid,getpid(),getpid(),0,SIGCHLD);
	if(!p) {
		if(pfs_write_rval) {
			write_rval("noattach", 0);
		}
		kill(pid,SIGKILL);
		fatal("unable to attach to pid %d: %s",pid,strerror(errno));
	}

	p->state = PFS_PROCESS_STATE_USER;
	strcpy(p->name,argv[optind]);

	while(pfs_process_count()>0) {
		while(1) {
			int status, flags;
			struct rusage usage;

			flags = WUNTRACED|__WALL|WNOHANG;
			pid = wait4(trace_this_pid,&status,flags,&usage);
#if 0 /* Enable this for extreme debugging... */
			debug(D_DEBUG, "%d = wait4(%d, %p, %d, %p)", (int)pid, (int)trace_this_pid, &status, flags, &usage);
#endif

			if(pid == pfs_watchdog_pid) {
				if (WIFEXITED(status) || WIFSIGNALED(status)) {
					debug(D_NOTICE,"watchdog died unexpectedly; killing everyone");
					pfs_process_kill_everyone(SIGKILL);
					break;
				}
			} else if(pid>0) {
				handle_event(pid,status,&usage);
			} else if(trace_this_pid > 0) {
				debug(D_PROCESS, "Waiting for process %d\n", trace_this_pid);
				usleep(100);       //Avoid busy waiting while the process gives signs of live.
			} else {
				break;
			}
		}

		if(pid==-1 && errno==ECHILD) break;
		if(pfs_process_count()>0) pfs_poll_sleep();
	}

	if(pfs_syscall_totals32) {
		printf("\nParrot System Call Summary:\n");
		printf("%" PRId64 " syscalls\n",pfs_syscall_count);
		printf("%" PRId64 " bytes read\n",pfs_read_count);
		printf("%" PRId64 " bytes written\n",pfs_write_count);

		printf("\n32-bit System Calls:\n");
		for(i=0;i<SYSCALL32_MAX;i++) {
			if(pfs_syscall_totals32[i]) {
				printf("%-20s %d\n",tracer_syscall32_name(i),pfs_syscall_totals32[i]);
			}
		}

		#ifdef CCTOOLS_CPU_X86_64

		printf("\n64-bit System Calls:\n");
		for(i=0;i<SYSCALL64_MAX;i++) {
			if(pfs_syscall_totals64[i]) {
				printf("%-20s %d\n",tracer_syscall64_name(i),pfs_syscall_totals64[i]);
			}
		}

		#endif
	}

	if(pfs_paranoid_mode) pfs_paranoia_cleanup();

	delete_dir(pfs_cvmfs_locks_dir);

	if(namelist_file)
		fclose(namelist_file);
	
	if(WIFEXITED(root_exitstatus)) {
		int status = WEXITSTATUS(root_exitstatus);
		debug(D_PROCESS,"%s exited normally with status %d",argv[optind],status);
		if(pfs_write_rval) {
			write_rval("normal", status);
		}
		return status;
	} else {
		int signum = WTERMSIG(root_exitstatus);
		debug(D_PROCESS,"%s exited abnormally with signal %d (%s)",argv[optind],signum,string_signal(signum));
		if(pfs_write_rval) {
			write_rval("abnormal", signum);
		}
		return 1;
	}
}

/* vim: set noexpandtab tabstop=4: */<|MERGE_RESOLUTION|>--- conflicted
+++ resolved
@@ -32,9 +32,6 @@
 #include "ftp_lite.h"
 #include "getopt.h"
 #include "int_sizes.h"
-<<<<<<< HEAD
-#include "delete_dir.h"
-=======
 #include "itable.h"
 #include "md5.h"
 #include "password_cache.h"
@@ -42,7 +39,6 @@
 #include "stringtools.h"
 #include "tracer.h"
 #include "xxmalloc.h"
->>>>>>> 5ef1eca8
 }
 
 #include <fcntl.h>
@@ -372,22 +368,6 @@
 		} else {
 			/* signal-delivery-stop */
 			debug(D_PROCESS,"pid %d received signal %d (%s) (state %d)",pid,signum,string_signal(signum),p->state);
-<<<<<<< HEAD
-			if(signum==SIGTTIN) {
-				tcsetpgrp(0,pid);
-				tracer_continue(p->tracer,SIGCONT);
-			} else if(signum==SIGTTOU) {
-				tcsetpgrp(1,pid);
-				tcsetpgrp(2,pid);
-				tracer_continue(p->tracer,SIGCONT);
-			} else {
-				debug(D_PROCESS,"pid %d stopped from signal %d (%s) (state %d) delivering with tracer_continue.",pid,signum,string_signal(signum),p->state);
-				tracer_continue(p->tracer,signum);
-
-				if(signum==SIGSTOP && p->nsyscalls==0) {
-					kill(p->pid,SIGCONT);
-				}
-=======
 			switch(signum) {
 				/* There are 4 process stop signals: SIGTTIN, SIGTTOU, SIGSTOP, and SIGTSTP.
 				 * The Open Group Base Specifications Issue 6
@@ -409,13 +389,6 @@
 					if(p->nsyscalls == 0) { /* stop before we begin running the process */
 						debug(D_DEBUG, "suppressing bootstrap SIGSTOP for %d",pid);
 						signum = 0; /* suppress delivery */
-
-						if(p->thread) {
-							static const int dummy = 0;
-							debug(D_PROCESS,"Adding thread %d to list of stopped threads\n", pid);
-							itable_insert(stopped_threads, p->pid, &dummy);
-						}
-						p->time_first_sigcont = time(NULL);
 						kill(p->pid,SIGCONT);
 					}
 					break;
@@ -428,7 +401,6 @@
 					pfs_process_continued(p, 0xffff, usage);
 #endif
 					break;
->>>>>>> 5ef1eca8
 			}
 			tracer_continue(p->tracer,signum); /* deliver (or not) the signal */
 		}
