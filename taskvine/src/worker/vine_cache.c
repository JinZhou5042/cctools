--- conflicted
+++ resolved
@@ -421,24 +421,12 @@
 	vine_cache_kill(c, f, cachename, manager);
 
 	/* Manager's replica state machine expects a response to every unlink message.
-<<<<<<< HEAD
-	 * Other states except PENDING and UNKNOWN have already sent messages, so we only
-	 * send a message for these two states. */
-=======
 	 * Other states except PENDING have already sent messages, either cache-update or cache-invalid,
 	 * so we only send cache-invalid for transfers in PENDING state. */
->>>>>>> e9489f31
 	if (f->status == VINE_CACHE_STATUS_PENDING) {
 		char *msg = string_format("File '%s' removed in PENDING state.", cachename);
 		vine_worker_send_cache_invalid(manager, cachename, msg);
 		free(msg);
-<<<<<<< HEAD
-	} else if (f->status == VINE_CACHE_STATUS_UNKNOWN) {
-		char *msg = string_format("File '%s' removed in UNKNOWN state.", cachename);
-		vine_worker_send_cache_invalid(manager, cachename, msg);
-		free(msg);
-=======
->>>>>>> e9489f31
 	}
 
 	hash_table_remove(c->pending_transfers, cachename);
