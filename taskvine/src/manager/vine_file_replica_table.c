--- conflicted
+++ resolved
@@ -94,24 +94,11 @@
 // count the number of in-cluster replicas of a file
 int vine_file_replica_count(struct vine_manager *m, struct vine_file *f)
 {
-<<<<<<< HEAD
-	if (!m || !f) {
-		return 0;
-	}
-
-	struct set *workers = hash_table_lookup(m->file_worker_table, f->cached_name);
-	if (!workers) {
-		return 0;
-	}
-
-	return set_size(workers);
-=======
 	struct set *source_workers = hash_table_lookup(m->file_worker_table, f->cached_name);
 	if (!source_workers) {
 		return 0;
 	}
 	return set_size(source_workers);
->>>>>>> eceba2cb
 }
 
 // find a worker (randomly) in posession of a specific file, and is ready to transfer it.
@@ -160,97 +147,6 @@
 	return peer_selected;
 }
 
-<<<<<<< HEAD
-=======
-// trigger replications of file to satisfy temp_replica_count
-int vine_file_replica_table_replicate(struct vine_manager *m, struct vine_file *f, struct set *source_workers, int to_find)
-{
-	if (!f || !source_workers) {
-		return 0;
-	}
-
-	int nsource_workers = set_size(source_workers);
-	int round_replication_request_sent = 0;
-
-	/* get the elements of set so we can insert new replicas to sources */
-	struct vine_worker_info **source_workers_frozen = (struct vine_worker_info **)set_values(source_workers);
-	struct vine_worker_info *source_worker;
-
-	for (int i = 0; i < nsource_workers; i++) {
-
-		source_worker = source_workers_frozen[i];
-		int dest_workers_found = 0;
-
-		// skip if the file on the source is not ready to transfer
-		struct vine_file_replica *replica = hash_table_lookup(source_worker->current_files, f->cached_name);
-		if (!replica || replica->state != VINE_FILE_REPLICA_STATE_READY) {
-			continue;
-		}
-
-		char *source_addr = string_format("%s/%s", source_worker->transfer_url, f->cached_name);
-
-		// skip if the source is busy with other transfers
-		if (source_worker->outgoing_xfer_counter >= m->worker_source_max_transfers) {
-			continue;
-		}
-
-		char *id;
-		struct vine_worker_info *dest_worker;
-		int offset_bookkeep;
-
-		HASH_TABLE_ITERATE_RANDOM_START(m->worker_table, offset_bookkeep, id, dest_worker)
-		{
-			// skip if the source and destination are on the same host
-			if (set_lookup(source_workers, dest_worker) || strcmp(source_worker->hostname, dest_worker->hostname) == 0) {
-				continue;
-			}
-
-			// skip if the destination is not ready to transfer
-			if (!dest_worker->transfer_port_active) {
-				continue;
-			}
-
-			// skip if the destination is draining
-			if (dest_worker->draining) {
-				continue;
-			}
-
-			// skip if the destination is busy with other transfers
-			if (dest_worker->incoming_xfer_counter >= m->worker_source_max_transfers) {
-				continue;
-			}
-
-			debug(D_VINE, "replicating %s from %s to %s", f->cached_name, source_worker->addrport, dest_worker->addrport);
-
-			vine_manager_put_url_now(m, dest_worker, source_worker, source_addr, f);
-
-			round_replication_request_sent++;
-
-			// break if we have found enough destinations for this source
-			if (++dest_workers_found >= MIN(m->file_source_max_transfers, to_find)) {
-				break;
-			}
-
-			// break if the source becomes busy with transfers
-			if (source_worker->outgoing_xfer_counter >= m->worker_source_max_transfers) {
-				break;
-			}
-		}
-
-		free(source_addr);
-
-		// break if we have sent enough replication requests for this file
-		if (round_replication_request_sent >= to_find) {
-			break;
-		}
-	}
-
-	free(source_workers_frozen);
-
-	return round_replication_request_sent;
-}
-
->>>>>>> eceba2cb
 /*
 Count number of replicas of a file in the system.
 */
