--- conflicted
+++ resolved
@@ -891,15 +891,10 @@
 
 	while(pfs_process_count()>0) {
 		while(1) {
-<<<<<<< HEAD
 			int status, flags;
-=======
+			struct rusage usage;
 
 			whack_sleepy_threads();
-
-			int flags;
->>>>>>> 97fb3f42
-			struct rusage usage;
 
 			flags = WUNTRACED|__WALL|WNOHANG;
 			pid = wait4(trace_this_pid,&status,flags,&usage);
