/*
Copyright (C) 2022- The University of Notre Dame
This software is distributed under the GNU General Public License.
See the file COPYING for details.
*/

#include "vine_manager.h"
#include "vine_blocklist.h"
#include "vine_counters.h"
#include "vine_current_transfers.h"
#include "vine_factory_info.h"
#include "vine_fair.h"
#include "vine_file.h"
#include "vine_file_replica.h"
#include "vine_file_replica_table.h"
#include "vine_manager_factory.h"
#include "vine_manager_get.h"
#include "vine_manager_put.h"
#include "vine_manager_summarize.h"
#include "vine_mount.h"
#include "vine_perf_log.h"
#include "vine_protocol.h"
#include "vine_resources.h"
#include "vine_runtime_dir.h"
#include "vine_schedule.h"
#include "vine_task.h"
#include "vine_task_groups.h"
#include "vine_task_info.h"
#include "vine_taskgraph_log.h"
#include "vine_txn_log.h"
#include "vine_worker_info.h"
#include "vine_temp.h"

#include "address.h"
#include "buffer.h"
#include "catalog_query.h"
#include "category_internal.h"
#include "cctools.h"
#include "copy_stream.h"
#include "create_dir.h"
#include "debug.h"
#include "domain_name_cache.h"
#include "envtools.h"
#include "hash_table.h"
#include "priority_queue.h"
#include "int_sizes.h"
#include "interfaces_address.h"
#include "itable.h"
#include "jx_parse.h"
#include "jx_print.h"
#include "link.h"
#include "link_auth.h"
#include "list.h"
#include "load_average.h"
#include "macros.h"
#include "path.h"
#include "pattern.h"
#include "process.h"
#include "random.h"
#include "rmonitor.h"
#include "rmonitor_poll.h"
#include "rmonitor_types.h"
#include "set.h"
#include "shell.h"
#include "stringtools.h"
#include "unlink_recursive.h"
#include "url_encode.h"
#include "username.h"
#include "xxmalloc.h"

#include <assert.h>
#include <dirent.h>
#include <errno.h>
#include <fcntl.h>
#include <float.h>
#include <math.h>
#include <stdarg.h>
#include <stddef.h>
#include <stdint.h>
#include <stdio.h>
#include <stdlib.h>
#include <string.h>
#include <sys/stat.h>
#include <sys/wait.h>
#include <time.h>
#include <unistd.h>

/* Default value for seconds between updates to the catalog. */
#define VINE_UPDATE_INTERVAL 60

/* Default value for seconds between measurement of manager local resources. */
#define VINE_RESOURCE_MEASUREMENT_INTERVAL 30

/* Default value for keepalive interval in seconds. */
#define VINE_DEFAULT_KEEPALIVE_INTERVAL 120

/* Default value for keepalive timeout in seconds. */
#define VINE_DEFAULT_KEEPALIVE_TIMEOUT 900

/* Default value before entity is considered again after last failure, in usecs */
#define VINE_DEFAULT_TRANSIENT_ERROR_INTERVAL (15 * ONE_SECOND)

/* Default maximum time that a library template can fail and retry, it over this number the template should be removed
 */
#define VINE_TASK_MAX_LIBRARY_RETRIES 15

/* Default value before disconnecting a worker that keeps forsaking tasks without any completions */
#define VINE_DEFAULT_MAX_FORSAKEN_PER_WORKER 10

/* Default value for maximum size of standard output from task.  (If larger, send to a separate file.) */
#define MAX_TASK_STDOUT_STORAGE (1 * GIGABYTE)

/* Default value for maximum number of workers to add in a single cycle before dealing with other matters. */
#define MAX_NEW_WORKERS 10

/* Default value for how frequently to check for tasks that do not fit any worker. */
#define VINE_LARGE_TASK_CHECK_INTERVAL 180000000 // 3 minutes in usecs

/* Default value for how frequently to allow calls to vine_hungry_computation. */
#define VINE_HUNGRY_CHECK_INTERVAL 5000000 // 5 seconds in usecs

/* Default timeout for slow workers to come back to the pool, can be set prior to creating a manager. */
double vine_option_blocklist_slow_workers_timeout = 900;

/* Forward prototypes for functions that are called out of order. */
/* Many of these should be removed if forward declaration is not needed. */

static void handle_failure(struct vine_manager *q, struct vine_worker_info *w, struct vine_task *t, vine_result_code_t fail_type);
static void handle_worker_failure(struct vine_manager *q, struct vine_worker_info *w);

static void reap_task_from_worker(struct vine_manager *q, struct vine_worker_info *w, struct vine_task *t, vine_task_state_t new_state);
static void reset_task_to_state(struct vine_manager *q, struct vine_task *t, vine_task_state_t new_state);
static void count_worker_resources(struct vine_manager *q, struct vine_worker_info *w);
static vine_result_code_t get_stdout(struct vine_manager *q, struct vine_worker_info *w, struct vine_task *t, int64_t output_length);
static vine_result_code_t get_stdout_long(struct vine_manager *q, struct vine_worker_info *w, struct vine_task *t);

static void find_max_worker(struct vine_manager *q);
static void update_max_worker(struct vine_manager *q, struct vine_worker_info *w);

static vine_task_state_t change_task_state(struct vine_manager *q, struct vine_task *t, vine_task_state_t new_state);

static int task_request_count(struct vine_manager *q, const char *category, category_allocation_t request);

static vine_msg_code_t handle_http_request(struct vine_manager *q, struct vine_worker_info *w, const char *path, time_t stoptime);
static vine_msg_code_t handle_taskvine(struct vine_manager *q, struct vine_worker_info *w, const char *line);
static vine_msg_code_t handle_manager_status(struct vine_manager *q, struct vine_worker_info *w, const char *line, time_t stoptime);
static vine_msg_code_t handle_resources(struct vine_manager *q, struct vine_worker_info *w, time_t stoptime);
static vine_msg_code_t handle_feature(struct vine_manager *q, struct vine_worker_info *w, const char *line);
static void handle_library_update(struct vine_manager *q, struct vine_worker_info *w, const char *line);

static struct jx *manager_to_jx(struct vine_manager *q);
static struct jx *manager_lean_to_jx(struct vine_manager *q);

char *vine_monitor_wrap(struct vine_manager *q, struct vine_worker_info *w, struct vine_task *t, struct rmsummary *limits);

void vine_accumulate_task(struct vine_manager *q, struct vine_task *t);
struct category *vine_category_lookup_or_create(struct vine_manager *q, const char *name);

void vine_disable_monitoring(struct vine_manager *q);
static void aggregate_workers_resources(
		struct vine_manager *q, struct vine_resources *rtotal, struct vine_resources *rmin, struct vine_resources *rmax, int64_t *inuse_cache, struct hash_table *features);
static struct vine_task *vine_wait_internal(struct vine_manager *q, int timeout, const char *tag, int task_id);
static void release_all_workers(struct vine_manager *q);

static int vine_manager_check_inputs_available(struct vine_manager *q, struct vine_task *t);
static void vine_manager_consider_recovery_task(struct vine_manager *q, struct vine_file *lost_file, struct vine_task *rt);

static void delete_uncacheable_files(struct vine_manager *q, struct vine_worker_info *w, struct vine_task *t);
static int release_worker(struct vine_manager *q, struct vine_worker_info *w);

struct vine_task *send_library_to_worker(struct vine_manager *q, struct vine_worker_info *w, const char *name);

/* Return the number of workers matching a given type: WORKER, STATUS, etc */

static int count_workers(struct vine_manager *q, vine_worker_type_t type)
{
	struct vine_worker_info *w;
	char *id;

	int count = 0;

	HASH_TABLE_ITERATE(q->worker_table, id, w)
	{
		if (w->type & type) {
			count++;
		}
	}

	return count;
}

/* Round up a resource value based on the overcommit multiplier currently in effect. */

int64_t overcommitted_resource_total(struct vine_manager *q, int64_t total)
{
	int64_t r = 0;
	if (total != 0) {
		r = ceil(total * q->resource_submit_multiplier);
	}

	return r;
}

/* Returns count of workers that are running at least 1 task. */

static int workers_with_tasks(struct vine_manager *q)
{
	struct vine_worker_info *w;
	char *id;
	int workers_with_tasks = 0;

	HASH_TABLE_ITERATE(q->worker_table, id, w)
	{
		if (strcmp(w->hostname, "unknown")) {
			if (itable_size(w->current_tasks)) {
				workers_with_tasks++;
			}
		}
	}

	return workers_with_tasks;
}

/* Convert a link pointer into a string that can be used as a key into a hash table. */

static char *link_to_hash_key(struct link *link)
{
	return string_format("0x%p", link);
}

/*
This function sends a message to the worker and records the time the message is
successfully sent. This timestamp is used to determine when to send keepalive checks.
*/

__attribute__((format(printf, 3, 4))) int vine_manager_send(struct vine_manager *q, struct vine_worker_info *w, const char *fmt, ...)
{
	va_list va;
	time_t stoptime;
	buffer_t B[1];
	buffer_init(B);
	buffer_abortonfailure(B, 1);
	buffer_max(B, VINE_LINE_MAX);

	va_start(va, fmt);
	buffer_putvfstring(B, fmt, va);
	va_end(va);

	debug(D_VINE, "tx to %s (%s): %s", w->hostname, w->addrport, buffer_tostring(B));

	stoptime = time(0) + q->short_timeout;

	int result = link_putlstring(w->link, buffer_tostring(B), buffer_pos(B), stoptime);

	buffer_free(B);

	return result;
}

/* Handle a name message coming back from the worker, requesting the manager's project name. */

static vine_msg_code_t handle_name(struct vine_manager *q, struct vine_worker_info *w, char *line)
{
	debug(D_VINE, "Sending project name to worker (%s)", w->addrport);

	// send project name (q->name) if there is one. otherwise send blank line
	vine_manager_send(q, w, "%s\n", q->name ? q->name : "");

	return VINE_MSG_PROCESSED;
}

/*
Handle a request from a worker to shutdown because it has been idle for a while.
However, do not accept the request if the manager has some further information
indicating that the worker should be kept around.
*/

static void handle_idle_disconnect_request(struct vine_manager *q, struct vine_worker_info *w)
{
	char *cachename;
	struct vine_file_replica *replica;

	/* First check to see if this worker has any unique files that should not be lost. */

	HASH_TABLE_ITERATE(w->current_files, cachename, replica)
	{
		if (replica->type == VINE_TEMP) {
			int c = vine_file_replica_table_count_replicas(q, cachename, VINE_FILE_REPLICA_STATE_READY);
			if (c == 1) {
				debug(D_VINE, "Rejecting disconnect request from worker %s (%s). Has unique file %s", w->hostname, w->addrport, cachename);
				return;
			}
		}
	}

	/*
	Then, if it is not running any tasks, tell it to exit and shut down cleanly.
	We do not disconnect just yet because there may be more messages pending,
	or other information the worker wants to send as it shuts down.
	The worker will disconnect on its own.
	Also, we don't want to invalidate the worker object w in an unexpected location.
	*/

	if (itable_size(w->current_tasks) == 0) {
		debug(D_VINE, "Accepting disconnect request from worker %s (%s).", w->hostname, w->addrport);
		q->stats->workers_idled_out++;
		vine_manager_send(q, w, "exit\n");
	}

	return;
}

/* Handle an info message coming from the worker that provides a variety of metrics. */

static vine_msg_code_t handle_info(struct vine_manager *q, struct vine_worker_info *w, char *line)
{
	char field[VINE_LINE_MAX];
	char value[VINE_LINE_MAX];

	int n = sscanf(line, "info %s %[^\n]", field, value);

	if (n != 2)
		return VINE_MSG_FAILURE;

	if (string_prefix_is(field, "tasks_running")) {
		w->dynamic_tasks_running = atoi(value);
	} else if (string_prefix_is(field, "idle-disconnect-request")) {
		handle_idle_disconnect_request(q, w);
	} else if (string_prefix_is(field, "worker-id")) {
		free(w->workerid);
		w->workerid = xxstrdup(value);
		vine_txn_log_write_worker(q, w, 0, 0);
	} else if (string_prefix_is(field, "worker-end-time")) {
		w->end_time = MAX(0, atoll(value));
	} else if (string_prefix_is(field, "from-factory")) {
		vine_manager_factory_worker_arrive(q, w, value);
	} else if (string_prefix_is(field, "library-update")) {
		handle_library_update(q, w, value);
	}

	// Note we always mark info messages as processed, as they are optional.
	return VINE_MSG_PROCESSED;
}

/*
Change the state of a file replica on an event.
If the final state is DELETED, remove the replica from the table.
*/

static int process_replica_on_event(struct vine_manager *q, struct vine_worker_info *w, const char *cachename, vine_file_replica_state_transition_event_t event)
{
	struct vine_file_replica *replica = vine_file_replica_table_lookup(w, cachename);
	if (!replica) {
		return 0;
	}

	/* change the state of the replica on the event */
	if (!vine_file_replica_change_state_on_event(replica, event)) {
		return 0;
	}

	/* remove the replica if the final state is DELETED */
	if (replica->state == VINE_FILE_REPLICA_STATE_DELETED) {
		struct vine_file_replica *removed_replica = vine_file_replica_table_remove(q, w, cachename);
		if (removed_replica) {
			vine_file_replica_delete(removed_replica);
		}
	}

	return 1;
}

/*
A cache-update message coming from the worker means that a requested
remote transfer or command was successful, and know we know the size
of the file for the purposes of cache storage management.
*/

static vine_msg_code_t handle_cache_update(struct vine_manager *q, struct vine_worker_info *w, const char *line)
{
	char cachename[VINE_LINE_MAX];
	int type;
	int cache_level;
	long long size;
	long long mtime;
	long long transfer_time;
	long long start_time;
	char id[VINE_LINE_MAX];

	if (sscanf(line, "cache-update %s %d %d %lld %lld %lld %lld %s", cachename, &type, &cache_level, &size, &mtime, &transfer_time, &start_time, id) == 8) {
		/*
		If an unsolicited cache-update arrives, there are several possibilities:
		- The worker is telling us about an item from a previous run.
		- The file was created as an output of a task.
		*/
		struct vine_file_replica *replica = vine_file_replica_table_get_or_create(q, w, cachename, type, cache_level, size, mtime);

		replica->type = type;
		replica->cache_level = cache_level;
		replica->size = size;
		replica->mtime = mtime;
		replica->transfer_time = transfer_time;

		process_replica_on_event(q, w, cachename, VINE_FILE_REPLICA_STATE_TRANSITION_EVENT_CACHE_UPDATE);

		vine_current_transfers_set_success(q, id);
		vine_current_transfers_remove(q, id);

		vine_txn_log_write_cache_update(q, w, size, transfer_time, start_time, cachename);

		w->resources->disk.inuse += BYTES_TO_MEGABYTES(size);

		/* If the replica corresponds to a declared file. */

		struct vine_file *f = hash_table_lookup(q->file_table, cachename);
		if (f) {
			/* We know it exists and how large it is now. */
			f->state = VINE_FILE_STATE_CREATED;
			f->size = size;

<<<<<<< HEAD
			/* If a TEMP file, replicate or shift disk load as needed. */
			if (f->type == VINE_TEMP) {
				if (q->temp_replica_count > 1) {
					vine_temp_queue_for_replication(q, f);
				}
				if (q->shift_disk_load) {
					vine_temp_shift_disk_load(q, w, f);
				}
=======
			/* If the replica's type was a URL, it means the manager expected the destination worker to download it
			 * from elsewhere. Now that it's physically present, we can resolve its type back to the original. */
			if (replica->type == VINE_URL) {
				replica->type = f->type;
			}

			/* And if the file is a newly created temporary, replicate as needed. */
			if (f->type == VINE_TEMP && *id == 'X' && q->temp_replica_count > 1) {
				hash_table_insert(q->temp_files_to_replicate, f->cached_name, NULL);
>>>>>>> 99ca3aa8
			}
		}
	}

	return VINE_MSG_PROCESSED;
}

/*
A cache-invalid message coming from the worker means that a requested
remote transfer or command did not succeed, and the intended file is
not in the cache.  It is accompanied by a (presumably short) string
message that further explains the failure.
So, we remove the corresponding note for that worker and log the error.
We should expect to soon receive some failed tasks that were unable
set up their own input sandboxes.
*/

static vine_msg_code_t handle_cache_invalid(struct vine_manager *q, struct vine_worker_info *w, const char *line)
{
	char cachename[VINE_LINE_MAX];
	char transfer_id[VINE_LINE_MAX];
	int length;

	/* The third field (transfer_id) is optional. */
	int n = sscanf(line, "cache-invalid %s %d %s", cachename, &length, transfer_id);

	/* If we got two or more fields... */
	if (n >= 2) {

		/* Read back the error message following. */

		char *message = malloc(length + 1);
		time_t stoptime = time(0) + q->long_timeout;

		int actual = link_read(w->link, message, length, stoptime);
		if (actual != length) {
			free(message);
			return VINE_MSG_FAILURE;
		}

		message[length] = 0;
		debug(D_VINE, "%s (%s) invalidated %s with error: %s", w->hostname, w->addrport, cachename, message);
		free(message);

		process_replica_on_event(q, w, cachename, VINE_FILE_REPLICA_STATE_TRANSITION_EVENT_CACHE_INVALID);

		/* If the third argument was given, also remove the transfer record */
		if (n >= 3) {
			vine_current_transfers_set_failure(q, transfer_id, cachename);
			vine_current_transfers_remove(q, transfer_id);
		} else {
			/* throttle workers that could transfer a file */
			w->last_failure_time = timestamp_get();
		}

		/* If the creation failed, we may want to backup the file somewhere else. */
		vine_temp_handle_lost_replica(q, cachename);

		/* Successfully processed this message. */
		return VINE_MSG_PROCESSED;
	} else {
		/* Otherwise this is an invalid message format. */
		return VINE_MSG_FAILURE;
	}
}

/*
A transfer-port message indicates that the worker is listening
on its own port to receive get requests from other workers.
*/

static int handle_transfer_port(struct vine_manager *q, struct vine_worker_info *w, const char *line)
{
	int dummy_port;

	int n = sscanf(line, "transfer-port %d", &w->transfer_port);
	if (n != 1) {
		return VINE_MSG_FAILURE;
	}

	w->transfer_port_active = 1;
	link_address_remote(w->link, w->transfer_host, &dummy_port);

	free(w->transfer_url);
	w->transfer_url = string_format("workerip://%s:%d", w->transfer_host, w->transfer_port);

	return VINE_MSG_PROCESSED;
}

/*
A transfer-hostport message indicates that the worker is listening
on one address, but the connections are made to an explicitely set
host and port, because of rerouting.
*/

static int handle_transfer_hostport(struct vine_manager *q, struct vine_worker_info *w, const char *line)
{
	int n = sscanf(line, "transfer-hostport %s %d", w->transfer_host, &w->transfer_port);
	if (n != 2) {
		return VINE_MSG_FAILURE;
	}

	w->transfer_port_active = 1;

	int is_ip = address_is_valid_ip(w->transfer_host);
	free(w->transfer_url);
	w->transfer_url = string_format("worker%s://%s:%d", is_ip ? "ip" : "", w->transfer_host, w->transfer_port);

	return VINE_MSG_PROCESSED;
}

static vine_result_code_t get_completion_result(struct vine_manager *q, struct vine_worker_info *w, const char *line)
{
	if (!q || !w || !line)
		return VINE_WORKER_FAILURE;

	struct vine_task *t;
	int task_status, exit_status;
	uint64_t task_id;
	int64_t output_length, bytes_sent, sandbox_used;

	timestamp_t execution_time, start_time, end_time;
	timestamp_t observed_execution_time;

	// Format: task completion status, exit status (exit code or signal), output length, bytes_sent, execution time,
	// task_id
	int n = sscanf(line,
			"complete %d %d %" SCNd64 " %" SCNd64 " %" SCNd64 " %" SCNd64 " %" SCNd64 " %" SCNd64 "",
			&task_status,
			&exit_status,
			&output_length,
			&bytes_sent,
			&start_time,
			&end_time,
			&sandbox_used,
			&task_id);

	if (n < 7) {
		debug(D_VINE, "Invalid message from worker %s (%s): %s", w->hostname, w->addrport, line);
		return VINE_WORKER_FAILURE;
	}

	execution_time = end_time - start_time;

	/* If the worker sent back a task we have never heard of, then discard the following data. */
	t = itable_lookup(w->current_tasks, task_id);
	if (!t) {
		debug(D_VINE, "Unknown task completion from worker %s (%s): no task %" PRId64 " assigned to worker. Ignoring result.", w->hostname, w->addrport, task_id);

		time_t stoptime = time(0) + vine_manager_transfer_time(q, w, output_length);
		link_soak(w->link, output_length, stoptime);
		return VINE_SUCCESS;
	}

	if (task_status != VINE_RESULT_SUCCESS) {
		w->last_failure_time = timestamp_get();
		t->time_when_last_failure = w->last_failure_time;
	}

	/* If the task was forsaken by the worker or couldn't exeute, it didn't really complete.*/
	if (task_status == VINE_RESULT_FORSAKEN) {
		t->forsaken_count++;
	} else if (task_status == VINE_RESULT_LIBRARY_EXIT) {
		debug(D_VINE, "Task %d library %s failed", t->task_id, t->provides_library);
		struct vine_task *original = hash_table_lookup(q->library_templates, t->provides_library);
		if (original) {
			original->library_failed_count++;
			original->time_when_last_failure = timestamp_get();
		}
		debug(D_VINE | D_NOTICE, "Library %s failed on worker %s (%s)", t->provides_library, w->hostname, w->addrport);
		if (q->watch_library_logfiles) {
			debug(D_VINE | D_NOTICE, ", check the library log file %s\n", t->library_log_path);
		} else {
			debug(D_VINE | D_NOTICE, ", enable watch-library-logfiles for debug\n");
		}
	} else {
		/* Update task stats for this completion. */
		observed_execution_time = timestamp_get() - t->time_when_commit_end;

		t->time_workers_execute_last = observed_execution_time > execution_time ? execution_time : observed_execution_time;
		t->time_workers_execute_last_start = start_time;
		t->time_workers_execute_last_end = end_time;
		t->time_workers_execute_all += t->time_workers_execute_last;
		t->output_length = output_length;
		t->result = task_status;
		t->exit_code = exit_status;

		/* fill resources measured with whatever vine reported/committed, as a fallback when task ran without monitoring enabled */
		t->resources_measured->start = ((double)start_time) / ONE_SECOND;
		t->resources_measured->end = ((double)end_time) / ONE_SECOND;
		t->resources_measured->wall_time = ((double)t->time_workers_execute_last) / ONE_SECOND;
		rmsummary_merge_override_basic(t->resources_measured, t->resources_allocated);

		/* If output is less than 1KB stdout is sent along with completion msg. retrieve it from the link. */
		if (bytes_sent) {
			get_stdout(q, w, t, bytes_sent);
			t->output_received = 1;
			/* worker sent no bytes as output length is 0 */
		} else if (!bytes_sent && !t->output_length) {
			get_stdout(q, w, t, bytes_sent);
			t->output_received = 1;
		}

		/* Update queue stats for this completion. */
		q->stats->time_workers_execute += t->time_workers_execute_last;

		/* Update worker stats for this completion. */
		w->finished_tasks++;

		// Convert resource_monitor status into taskvine status if needed.
		if (q->monitor_mode) {
			if (t->exit_code == RM_OVERFLOW) {
				task_status = VINE_RESULT_RESOURCE_EXHAUSTION;
			} else if (t->exit_code == RM_TIME_EXPIRE) {
				task_status = VINE_RESULT_MAX_END_TIME;
			}
		}

		t->sandbox_measured = sandbox_used;

		/* Update category disk info */
		struct category *c = vine_category_lookup_or_create(q, t->category);
		if (sandbox_used > c->min_vine_sandbox) {
			c->min_vine_sandbox = sandbox_used;
		}
	}

	/* Finally update data structures to reflect the completion. */
	change_task_state(q, t, VINE_TASK_WAITING_RETRIEVAL);
	itable_remove(q->running_table, t->task_id);
	vine_task_set_result(t, task_status);

	/* A task scheduling may result in a redundant replica of its input due to peer transfers, which can be safely removed when completed.
	 * However, the general function of taskvine is to replicate files on demand, and to only clean them up when prune is called.
	 * So, we only clean up redundant replicas for the task-inputs when the manager is configured to clean redundant replicas. */
	if (q->clean_redundant_replicas) {
		struct vine_mount *input_mount;
		LIST_ITERATE(t->input_mounts, input_mount)
		{
			if (input_mount->file && input_mount->file->type == VINE_TEMP) {
				vine_temp_clean_redundant_replicas(q, input_mount->file);
			}
		}
	}

	return VINE_SUCCESS;
}

/*
A completion message is an asynchronous message that indicates a task has completed.
The manager decides how to handle completion based on the task.
*/

static vine_msg_code_t handle_complete(struct vine_manager *q, struct vine_worker_info *w, const char *line)
{
	vine_result_code_t result = get_completion_result(q, w, line);
	if (result == VINE_SUCCESS) {
		return VINE_MSG_PROCESSED;
	}
	return VINE_MSG_NOT_PROCESSED;
}

/*
This function receives a message from worker and records the time a message is successfully
received. This timestamp is used in keepalive timeout computations.
*/

static vine_msg_code_t vine_manager_recv_no_retry(struct vine_manager *q, struct vine_worker_info *w, char *line, size_t length)
{
	time_t stoptime;
	stoptime = time(0) + q->long_timeout;

	int result = link_readline(w->link, line, length, stoptime);

	if (result <= 0) {
		return VINE_MSG_FAILURE;
	}

	w->last_msg_recv_time = timestamp_get();

	debug(D_VINE, "rx from %s (%s): %s", w->hostname, w->addrport, line);

	char path[length];

	// Check for status updates that can be consumed here.
	if (string_prefix_is(line, "alive")) {
		result = VINE_MSG_PROCESSED;
	} else if (string_prefix_is(line, "taskvine")) {
		result = handle_taskvine(q, w, line);
	} else if (string_prefix_is(line, "manager_status") || string_prefix_is(line, "worker_status") || string_prefix_is(line, "task_status") ||
			string_prefix_is(line, "wable_status") || string_prefix_is(line, "resources_status")) {
		result = handle_manager_status(q, w, line, stoptime);
	} else if (string_prefix_is(line, "available_results")) {
		hash_table_insert(q->workers_with_watched_file_updates, w->hashkey, w);
		result = VINE_MSG_PROCESSED;
	} else if (string_prefix_is(line, "resources")) {
		result = handle_resources(q, w, stoptime);
	} else if (string_prefix_is(line, "feature")) {
		result = handle_feature(q, w, line);
	} else if (string_prefix_is(line, "auth")) {
		debug(D_VINE | D_NOTICE, "worker (%s) is attempting to use a password, but I do not have one.", w->addrport);
		result = VINE_MSG_FAILURE;
	} else if (string_prefix_is(line, "name")) {
		result = handle_name(q, w, line);
	} else if (string_prefix_is(line, "info")) {
		result = handle_info(q, w, line);
	} else if (string_prefix_is(line, "cache-update")) {
		result = handle_cache_update(q, w, line);
	} else if (string_prefix_is(line, "cache-invalid")) {
		result = handle_cache_invalid(q, w, line);
	} else if (string_prefix_is(line, "transfer-hostport")) {
		result = handle_transfer_hostport(q, w, line);
	} else if (string_prefix_is(line, "transfer-port")) {
		result = handle_transfer_port(q, w, line);
	} else if (sscanf(line, "GET %s HTTP/%*d.%*d", path) == 1) {
		result = handle_http_request(q, w, path, stoptime);
	} else if (string_prefix_is(line, "complete")) {
		result = handle_complete(q, w, line);
	} else {
		// Message is not a status update: return it to the user.
		result = VINE_MSG_NOT_PROCESSED;
	}

	return result;
}

/*
Call vine_manager_recv_no_retry and silently retry if the result indicates
an asynchronous update message like 'keepalive' or 'resource'.
*/

vine_msg_code_t vine_manager_recv(struct vine_manager *q, struct vine_worker_info *w, char *line, int length)
{
	vine_msg_code_t result = VINE_MSG_PROCESSED;

	do {
		result = vine_manager_recv_no_retry(q, w, line, length);
	} while (result == VINE_MSG_PROCESSED);

	return result;
}

/*
Compute the expected transfer rate of the manage in bytes/second,
and return the basis of that computation in *data_source.
*/

static double get_manager_transfer_rate(struct vine_manager *q, char **data_source)
{
	double manager_transfer_rate; // bytes per second
	int64_t q_total_bytes_transferred = q->stats->bytes_sent + q->stats->bytes_received;
	timestamp_t q_total_transfer_time = q->stats->time_send + q->stats->time_receive;

	// Note q_total_transfer_time is timestamp_t with units of microseconds.
	if (q_total_transfer_time > 1000000) {
		manager_transfer_rate = 1000000.0 * q_total_bytes_transferred / q_total_transfer_time;
		if (data_source) {
			*data_source = xxstrdup("overall manager");
		}
	} else {
		manager_transfer_rate = q->default_transfer_rate;
		if (data_source) {
			*data_source = xxstrdup("conservative default");
		}
	}

	return manager_transfer_rate;
}

/*
Select an appropriate timeout value for the transfer of a certain number of bytes.
We do not know in advance how fast the system will perform.

So do this by starting with an assumption of bandwidth taken from the worker,
from the manager, or from a (slow) default number, depending on what information is available.
The timeout is chosen to be a multiple of the expected transfer time from the assumed bandwidth.

The overall effect is to reject transfers that are 10x slower than what has been seen before.

Two exceptions are made:
- The transfer time cannot be below a configurable minimum time.
*/

int vine_manager_transfer_time(struct vine_manager *q, struct vine_worker_info *w, int64_t length)
{
	double avg_transfer_rate; // bytes per second
	char *data_source;

	if (w->total_transfer_time > 1000000) {
		// Note w->total_transfer_time is timestamp_t with units of microseconds.
		avg_transfer_rate = 1000000 * w->total_bytes_transferred / w->total_transfer_time;
		data_source = xxstrdup("worker's observed");
	} else {
		avg_transfer_rate = get_manager_transfer_rate(q, &data_source);
	}

	double tolerable_transfer_rate = avg_transfer_rate / q->transfer_outlier_factor; // bytes per second

	int timeout = length / tolerable_transfer_rate;

	// An ordinary manager has a lower minimum timeout b/c it responds immediately to the manager.
	timeout = MAX(q->minimum_transfer_timeout, timeout);

	/* Don't bother printing anything for transfers of less than 1MB, to avoid excessive output. */

	if (length >= 1048576) {
		debug(D_VINE, "%s (%s) using %s average transfer rate of %.2lf MB/s\n", w->hostname, w->addrport, data_source, avg_transfer_rate / MEGABYTE);

		debug(D_VINE, "%s (%s) will try up to %d seconds to transfer this %.2lf MB file.", w->hostname, w->addrport, timeout, length / 1000000.0);
	}

	free(data_source);
	return timeout;
}

/* Read from the catalog if fetch_factory is enabled. */

static void update_read_catalog(struct vine_manager *q)
{
	time_t stoptime = time(0) + 5; // Short timeout for query

	if (q->fetch_factory) {
		vine_manager_factory_update_all(q, stoptime);
	}
}

/*
Send an update to the catalog describing the state of this manager.
*/

static void update_write_catalog(struct vine_manager *q)
{
	// Only write if we have a name.
	if (!q->name)
		return;

	// Generate the manager status in an jx, and print it to a buffer.

	struct jx *j = manager_to_jx(q);
	char *str = jx_print_string(j);

	// Send the buffer.
	debug(D_VINE, "Advertising manager status to the catalog server(s) at %s ...", q->catalog_hosts);
	if (!catalog_query_send_update(q->catalog_hosts, str, CATALOG_UPDATE_BACKGROUND | CATALOG_UPDATE_CONDITIONAL)) {

		// If the send failed b/c the buffer is too big, send the lean version instead.
		struct jx *lj = manager_lean_to_jx(q);
		char *lstr = jx_print_string(lj);
		catalog_query_send_update(q->catalog_hosts, lstr, CATALOG_UPDATE_BACKGROUND);
		free(lstr);
		jx_delete(lj);
	}

	// Clean up.
	free(str);
	jx_delete(j);
}

/* Send and receive updates from the catalog server as needed. */

static void update_catalog(struct vine_manager *q, int force_update)
{
	// Only update every last_update_time seconds.
	if (!force_update && (time(0) - q->catalog_last_update_time) < q->update_interval)
		return;

	// If host and port are not set, pick defaults.
	if (!q->catalog_hosts)
		q->catalog_hosts = xxstrdup(CATALOG_HOST);

	// Update the catalog.
	update_write_catalog(q);

	update_read_catalog(q);

	q->catalog_last_update_time = time(0);
}

void vine_update_catalog(struct vine_manager *m)
{
	if (m) {
		update_catalog(m, 1);
	}
}

static int file_needs_recovery(struct vine_manager *q, struct vine_file *f)
{
	if (!f || f->type != VINE_TEMP || f->state != VINE_FILE_STATE_CREATED) {
		return 0;
	}

	return !vine_file_replica_table_exists_somewhere(q, f->cached_name);
}

static void cleanup_worker_files(struct vine_manager *q, struct vine_worker_info *w)
{
	if (!q || !w || hash_table_size(w->current_files) < 1) {
		return;
	}

	/* get the list of cached files before they are removed by worker disconnect */
	char *cachename = NULL;
	char **cachenames = hash_table_keys_array(w->current_files);
	if (!cachenames) {
		return;
	}

	/* delete the existing file replicas on the worker */
	for (int i = 0; (cachename = cachenames[i]); i++) {
		/* send unlink to worker, handle the replica state transition as a normal case */
		struct vine_file *f = hash_table_lookup(q->file_table, cachename);
		if (f) {
			delete_worker_file(q, w, cachename, f->cache_level, VINE_CACHE_LEVEL_WORKFLOW);
		}
		/* clean up worker replicas from the replica table, because deleting a CREATING replica will result in its
		 * state being DELETING, and deleting a DELETING replica does not change its state, so we need to manually
		 * delete the replicas. See definitions for state transition events in vine_file_replica.c for more details. */
		struct vine_file_replica *removed_replica = vine_file_replica_table_remove(q, w, cachename);
		if (removed_replica) {
			vine_file_replica_delete(removed_replica);
		}
		/* consider if this replica needs recovery because of worker removal */
		if (q->immediate_recovery && file_needs_recovery(q, f)) {
			vine_manager_consider_recovery_task(q, f, f->recovery_task);
		}
	}

	hash_table_free_keys_array(cachenames);
}

/*
This function enforces a target worker eviction rate (1 every X seconds).
If the observed eviction interval is shorter than the desired one, we randomly evict one worker
to keep the eviction pace aligned with the target.
This includes all types of removals, whether graceful or due to failures.
*/
static int enforce_worker_eviction_interval(struct vine_manager *q)
{
	/* do not consider eviction if the workflow has not started yet, because wait-for-workers might delay the task executions for a while */
	if (!q || q->enforce_worker_eviction_interval <= 0 || q->stats->tasks_dispatched == 0 || count_workers(q, VINE_WORKER_TYPE_WORKER) == 0) {
		return 0;
	}

	/* Before we begin evicting workers intentionally, we want to wait until the workflow actually starts.
	 * That timing is determined by when the first task is dispatched. Otherwise, if we set wait-for-workers
	 * to a high number, nothing happens in the first stage, the manager still evict workers while connecting
	 * new ones simultaneously, which slows things down early on. So, we track the time when the first task is
	 * dispatched and only start evicting workers after that time. */
	if (q->time_start_worker_eviction == 0) {
		q->time_start_worker_eviction = timestamp_get();
	}
	timestamp_t current_makespan = timestamp_get() - q->time_start_worker_eviction;

	/* start removing the first worker only after the makespan exceeds q->enforce_worker_eviction_interval */
	if (q->stats->workers_removed == 0 && current_makespan <= q->enforce_worker_eviction_interval) {
		return 0;
	}

	/* calculate the current eviction interval using q->stats->workers_removed, which includes both intentional and unintentional removals. */
	/* note: worker removals due to q->max_workers are also counted in q->stats->workers_removed, which may unintentionally shorten the effective
	 * eviction interval and prevent removals at the intended rate. it's recommended not to set max-workers when this value is configured. */
	double current_eviction_interval = MIN(current_makespan / (q->stats->workers_removed + 0.1), current_makespan);

	/* skip if the current eviction is too frequent */
	if (current_eviction_interval <= q->enforce_worker_eviction_interval) {
		return 0;
	}

	/* collect removable workers */
	struct list *candidates_list = list_create();
	char *key;
	struct vine_worker_info *w;
	HASH_TABLE_ITERATE(q->worker_table, key, w)
	{
		if (w->type != VINE_WORKER_TYPE_WORKER) {
			continue;
		}
		list_push_tail(candidates_list, w);
	}

	/* release a random worker if any */
	int index = (int)(random_int64() % list_size(candidates_list));
	int i = 0;
	while ((w = list_pop_head(candidates_list))) {
		if (i++ == index) {
			/* evict this worker */
			debug(D_VINE | D_NOTICE, "Intentionally evicting worker %s", w->hostname);
			release_worker(q, w);
			break;
		}
	}
	list_delete(candidates_list);

	return 1;
}

/* Remove all tasks and other associated state from a given worker. */
static void cleanup_worker(struct vine_manager *q, struct vine_worker_info *w)
{
	struct vine_task *t;
	uint64_t task_id;

	if (!q || !w)
		return;

	vine_current_transfers_wipe_worker(q, w);

	ITABLE_ITERATE(w->current_tasks, task_id, t)
	{
		if (t->time_when_commit_end >= t->time_when_commit_start) {
			timestamp_t delta_time = timestamp_get() - t->time_when_commit_end;
			t->time_workers_execute_failure += delta_time;
			t->time_workers_execute_all += delta_time;
		}

		/* Remove the unfinished task and update data structures. */
		reap_task_from_worker(q, w, t, VINE_TASK_READY);

		vine_task_clean(t);

		itable_firstkey(w->current_tasks);
	}

	itable_clear(w->current_tasks, 0);
	itable_clear(w->current_libraries, 0);

	w->finished_tasks = 0;

	cleanup_worker_files(q, w);
}

/* Insert into hashtable temp files that may need replication. */

static void recall_worker_lost_temp_files(struct vine_manager *q, struct vine_worker_info *w)
{
	char *cached_name = NULL;
	struct vine_file_replica *info = NULL;

	debug(D_VINE, "Recalling worker %s's temp files", w->hostname);

	// Iterate over files we want might want to recover
	HASH_TABLE_ITERATE(w->current_files, cached_name, info)
	{
		vine_temp_handle_lost_replica(q, cached_name);
	}
}

/* Remove a worker from this master by removing all remote state, all local state, and disconnecting. */

void vine_manager_remove_worker(struct vine_manager *q, struct vine_worker_info *w, vine_worker_disconnect_reason_t reason)
{
	if (!q || !w)
		return;

	debug(D_VINE, "worker %s (%s) removed", w->hostname, w->addrport);

	if (w->type == VINE_WORKER_TYPE_WORKER) {
		q->stats->workers_removed++;
	}

	vine_txn_log_write_worker(q, w, 1, reason);

	hash_table_remove(q->worker_table, w->hashkey);
	hash_table_remove(q->workers_with_watched_file_updates, w->hashkey);

	if (q->transfer_temps_recovery) {
		recall_worker_lost_temp_files(q, w);
	}

	cleanup_worker(q, w);

	vine_manager_factory_worker_leave(q, w);

	vine_worker_delete(w);

	/* update the largest worker seen */
	find_max_worker(q);

	debug(D_VINE, "%d workers connected in total now", count_workers(q, VINE_WORKER_TYPE_WORKER));
}

/* Gently release a worker by sending it a release message, and then removing it. */

static int release_worker(struct vine_manager *q, struct vine_worker_info *w)
{
	if (!w)
		return 0;

	vine_manager_send(q, w, "release\n");

	vine_manager_remove_worker(q, w, VINE_WORKER_DISCONNECT_EXPLICIT);

	q->stats->workers_released++;

	return 1;
}

/* Check for new connections on the manager's port, and add a worker if one is there. */

static void add_worker(struct vine_manager *q)
{
	char addr[LINK_ADDRESS_MAX];
	int port;

	struct link *link = link_accept(q->manager_link, time(0) + q->short_timeout);
	if (!link) {
		return;
	}

	link_keepalive(link, 1);
	link_tune(link, LINK_TUNE_INTERACTIVE);

	if (!link_address_remote(link, addr, &port)) {
		link_close(link);
		return;
	}

	debug(D_VINE, "worker %s:%d connected", addr, port);

	if (q->ssl_enabled) {
		if (link_ssl_wrap_accept(link, q->ssl_key, q->ssl_cert)) {
			debug(D_VINE, "worker %s:%d completed ssl connection", addr, port);
		} else {
			debug(D_VINE, "worker %s:%d failed ssl connection", addr, port);
			link_close(link);
			return;
		}
	} else {
		/* nothing to do */
	}

	if (q->password) {
		debug(D_VINE, "worker %s:%d authenticating", addr, port);
		if (!link_auth_password(link, q->password, time(0) + q->short_timeout)) {
			debug(D_VINE | D_NOTICE, "worker %s:%d presented the wrong password", addr, port);
			link_close(link);
			return;
		}
	}

	struct vine_worker_info *w = vine_worker_create(link);
	if (!w) {
		debug(D_NOTICE, "Cannot allocate memory for worker %s:%d.", addr, port);
		link_close(link);
		return;
	}

	w->hashkey = link_to_hash_key(link);
	w->addrport = string_format("%s:%d", addr, port);

	hash_table_insert(q->worker_table, w->hashkey, w);
}

/* Delete a single file on a remote worker except those with greater delete_upto_level cache level */

int delete_worker_file(struct vine_manager *q, struct vine_worker_info *w, const char *filename, vine_cache_level_t cache_level, vine_cache_level_t delete_upto_level)
{
	if (cache_level <= delete_upto_level) {
		process_replica_on_event(q, w, filename, VINE_FILE_REPLICA_STATE_TRANSITION_EVENT_UNLINK);
		vine_manager_send(q, w, "unlink %s\n", filename);
		return 1;
	}

	return 0;
}

/* Delete all files in a list except those with greater delete_upto_level cache level */

static void delete_worker_files(struct vine_manager *q, struct vine_worker_info *w, struct list *mount_list, vine_cache_level_t delete_upto_level)
{
	if (!mount_list) {
		return;
	}

	struct vine_mount *m;
	LIST_ITERATE(mount_list, m)
	{
		delete_worker_file(q, w, m->file->cached_name, m->file->cache_level, delete_upto_level);
	}
}

/* Delete all output files of a given task. */

static void delete_task_output_files(struct vine_manager *q, struct vine_worker_info *w, struct vine_task *t)
{
	delete_worker_files(q, w, t->output_mounts, 0);
}

/* Delete only the uncacheable output files of a given task. */
static void delete_uncacheable_files(struct vine_manager *q, struct vine_worker_info *w, struct vine_task *t)
{
	delete_worker_files(q, w, t->input_mounts, VINE_CACHE_LEVEL_TASK);
	delete_worker_files(q, w, t->output_mounts, VINE_CACHE_LEVEL_TASK);
}

/* Determine the resource monitor file name that should be associated with this task. */

static char *monitor_file_name(struct vine_manager *q, struct vine_task *t, const char *ext, int series)
{
	char *dir;
	if (t->monitor_output_directory) {
		/* if output directory from task, we always keep the summaries generated. */
		dir = xxstrdup(t->monitor_output_directory);
	} else {
		if (series) {
			dir = vine_get_path_log(q, "time-series");
		} else {
			dir = vine_get_path_staging(q, NULL);
		}
	}

	char *name = string_format("%s/" RESOURCE_MONITOR_TASK_LOCAL_NAME "%s", dir, t->task_id, ext ? ext : "");
	free(dir);

	return name;
}

/* Extract the resources consumed by a task by reading the appropriate resource monitor file. */
static void read_measured_resources(struct vine_manager *q, struct vine_task *t)
{
	char *summary = monitor_file_name(q, t, ".summary", 0);

	struct rmsummary *tmp = t->resources_measured;
	t->resources_measured = rmsummary_parse_file_single(summary);

	/* read the fallback values set by get_completion_result, if any */
	/* if tmp is null that's ok, both delete and merge_default check for it */
	rmsummary_merge_default(t->resources_measured, tmp);
	rmsummary_delete(tmp);

	if (t->resources_measured) {
		t->exit_code = t->resources_measured->exit_status;

		/* cleanup noise in cores value, otherwise small fluctuations trigger new
		 * maximums */
		if (t->resources_measured->cores > 0) {
			t->resources_measured->cores = MIN(t->resources_measured->cores, ceil(t->resources_measured->cores - 0.1));
		}
	} else {
		/* if no resources were measured, then we don't overwrite the return
		 * status, and mark the task as with error from monitoring. */
		t->resources_measured = rmsummary_create(-1);
	}

	/* remove summary file, unless it is kept explicitly by the task */
	if (!t->monitor_output_directory) {
		unlink(summary);
	}

	free(summary);
}

/* Compress old time series files so as to avoid accumulating infinite resource monitoring data. */
static void resource_monitor_compress_logs(struct vine_manager *q, struct vine_task *t)
{
	char *series = monitor_file_name(q, t, ".series", 1);
	char *debug_log = monitor_file_name(q, t, ".debug", 1);

	char *command = string_format("gzip -9 -q %s %s", series, debug_log);

	int status;
	int rc = shellcode(command, NULL, NULL, 0, NULL, NULL, &status);

	if (rc) {
		debug(D_NOTICE, "Could no successfully compress '%s', and '%s'\n", series, debug_log);
	}

	free(series);
	free(debug_log);
	free(command);
}

void exit_debug_message(struct vine_manager *q, struct vine_worker_info *w, struct vine_task *t)
{
	if (t->result == VINE_RESULT_SUCCESS && t->time_workers_execute_last < 1000000) {
		switch (t->exit_code) {
		case (126):
			warn(D_VINE, "Task %d ran for a very short time and exited with code %d.\n", t->task_id, t->exit_code);
			warn(D_VINE, "This usually means that the task's command is not an executable,\n");
			warn(D_VINE, "or that the worker's scratch directory is on a no-exec partition.\n");
			break;
		case (127):
			warn(D_VINE, "Task %d ran for a very short time and exited with code %d.\n", t->task_id, t->exit_code);
			warn(D_VINE, "This usually means that the task's command could not be found, or that\n");
			warn(D_VINE, "it uses a shared library not available at the worker, or that\n");
			warn(D_VINE, "it uses a version of the glibc different than the one at the worker.\n");
			break;
		case (139):
			warn(D_VINE, "Task %d ran for a very short time and exited with code %d.\n", t->task_id, t->exit_code);
			warn(D_VINE, "This usually means that the task's command had a segmentation fault,\n");
			warn(D_VINE, "either because it has a memory access error (segfault), or because\n");
			warn(D_VINE, "it uses a version of a shared library different from the one at the worker.\n");
			break;
		default:
			break;
		}
	}

	debug(D_VINE,
			"%s (%s) done in %.02lfs total tasks %lld average %.02lfs",
			w->hostname,
			w->addrport,
			(t->time_when_done - t->time_when_commit_start) / 1000000.0,
			(long long)w->total_tasks_complete,
			w->total_task_time / w->total_tasks_complete / 1000000.0);

	return;
}

static int fetch_outputs_from_worker(struct vine_manager *q, struct vine_worker_info *w, int task_id)
{
	struct vine_task *t;
	vine_result_code_t result = VINE_SUCCESS;

	t = itable_lookup(w->current_tasks, task_id);
	if (!t) {
		debug(D_VINE, "Failed to find task %d at worker %s (%s).", task_id, w->hostname, w->addrport);
		handle_failure(q, w, t, VINE_WORKER_FAILURE);
		return 0;
	}
	t->time_when_retrieval = timestamp_get();

	/* Determine what subset of outputs to retrieve based on status. */

	switch (t->result) {
	case VINE_RESULT_INPUT_MISSING:
	case VINE_RESULT_FORSAKEN:
		/* If the worker didn't run the task don't bother fetching outputs. */
		result = VINE_SUCCESS;
		break;
	case VINE_RESULT_RESOURCE_EXHAUSTION:
		/* On resource exhaustion, just get the monitor files to figure out what happened. */
		result = vine_manager_get_monitor_output_file(q, w, t);
		break;
	default:
		/* Otherwise get all of the output files. */
		if (!t->output_received) {
			result = get_stdout_long(q, w, t);
			if (result == VINE_SUCCESS) {
				t->output_received = 1;
			}
		}
		result = vine_manager_get_output_files(q, w, t);
		break;
	}

	if (result != VINE_SUCCESS) {
		debug(D_VINE, "Failed to receive output from worker %s (%s).", w->hostname, w->addrport);
		handle_failure(q, w, t, result);

		if (result != VINE_APP_FAILURE) {
			t->time_when_done = timestamp_get();
			return 0;
		}
	}

	delete_uncacheable_files(q, w, t);

	/* if q is monitoring, update t->resources_measured, and delete the task
	 * summary. */
	if (q->monitor_mode) {
		switch (t->result) {
		case VINE_RESULT_INPUT_MISSING:
		case VINE_RESULT_FORSAKEN:
			break;
		default:
			read_measured_resources(q, t);

			/* Further, if we got debug and series files, gzip them. */
			if (q->monitor_mode & VINE_MON_FULL)
				resource_monitor_compress_logs(q, t);
			break;
		}
	}

	// fill in measured disk as it comes from a different info source.
	t->resources_measured->disk = MAX(t->resources_measured->disk, t->sandbox_measured);

	// Finish receiving output.
	t->time_when_done = timestamp_get();

	vine_accumulate_task(q, t);

	/* Remove the completed task and update all data structures. */
	reap_task_from_worker(q, w, t, VINE_TASK_RETRIEVED);

	switch (t->result) {
	case VINE_RESULT_INPUT_MISSING:
	case VINE_RESULT_FORSAKEN:
		/* do not count tasks that didn't execute as complete, or finished tasks */
		break;
	default:
		w->finished_tasks--;
		w->total_tasks_complete++;

		// At least one task has finished without triggering a slow worker disconnect, thus we
		// now have evidence that worker is not slow (e.g., it was probably the
		// previous task that was slow).
		w->alarm_slow_worker = 0;

		vine_task_info_add(q, t);
		break;
	}

	exit_debug_message(q, w, t);

	if (w->forsaken_tasks > VINE_DEFAULT_MAX_FORSAKEN_PER_WORKER && w->total_tasks_complete == 0) {
		debug(D_VINE, "Disconnecting worker that keeps forsaking tasks %s (%s).", w->hostname, w->addrport);
		handle_failure(q, w, t, VINE_WORKER_FAILURE);
		return 0;
	}

	return 1;
}

/*
Consider the set of tasks that are waiting but not running.
Cancel those that cannot run for unfixable policy reasons,
such as exceeded the absolute end time, no library task available, etc.
This is done in a separate iteration outside of scheduling
to avoid the cost of these checks in the critical path.
*/

static int expire_waiting_tasks(struct vine_manager *q)
{
	struct vine_task *t;
	int t_idx;
	int expired = 0;

	/* Measure the current time once for the whole iteration. */
	double current_time = timestamp_get() / ONE_SECOND;

	/* Only work through the queue up to iter_depth. */
	int iter_count = 0;
	int iter_depth = MIN(priority_queue_size(q->ready_tasks), q->attempt_schedule_depth);

	PRIORITY_QUEUE_STATIC_ITERATE(q->ready_tasks, t_idx, t, iter_count, iter_depth)
	{
		/* In this loop, use VINE_RESULT_SUCCESS as an indication of "still ok to run". */
		vine_result_t result = VINE_RESULT_SUCCESS;

		/* Consider each of the possible task expiration reasons. */

		if (t->resources_requested->end > 0 && t->resources_requested->end <= current_time) {
			debug(D_VINE, "task %d has exceeded its end time", t->task_id);
			result = VINE_RESULT_MAX_END_TIME;
		} else if (t->needs_library && !hash_table_lookup(q->library_templates, t->needs_library)) {
			debug(D_VINE, "task %d does not match any submitted library named \"%s\"", t->task_id, t->needs_library);
			result = VINE_RESULT_MISSING_LIBRARY;
		}

		/* If any of the reasons fired, then expire the task and put in the retrieved queue. */
		if (result != VINE_RESULT_SUCCESS) {
			vine_task_set_result(t, result);
			priority_queue_remove(q->ready_tasks, t_idx);
			change_task_state(q, t, VINE_TASK_RETRIEVED);
			expired++;
		}
	}

	/* Return the number of tasks expired. */
	return expired;
}

/*
Consider the set of tasks that are waiting with strict inputs
Terminate those to which no such worker exists.
*/

static int enforce_waiting_fixed_locations(struct vine_manager *q)
{
	int t_idx;
	struct vine_task *t;
	int terminated = 0;

	int iter_count = 0;
	int iter_depth = priority_queue_size(q->ready_tasks);

	PRIORITY_QUEUE_BASE_ITERATE(q->ready_tasks, t_idx, t, iter_count, iter_depth)
	{
		if (t->has_fixed_locations && !vine_schedule_check_fixed_location(q, t)) {
			vine_task_set_result(t, VINE_RESULT_FIXED_LOCATION_MISSING);
			change_task_state(q, t, VINE_TASK_RETRIEVED);
			priority_queue_remove(q->ready_tasks, t_idx);
			terminated++;
		}
	}

	return terminated;
}

/*
This function handles app-level failures. It remove the task from WQ and marks
the task as complete so it is returned to the application.
*/

static void handle_app_failure(struct vine_manager *q, struct vine_worker_info *w, struct vine_task *t)
{
	// remove the task from tables that track dispatched tasks.
	// and add the task to complete list so it is given back to the application.
	reap_task_from_worker(q, w, t, VINE_TASK_RETRIEVED);

	/*If the failure happened after a task execution, we remove all the output
	files specified for that task from the worker's cache.  This is because the
	application may resubmit the task and the resubmitted task may produce
	different outputs. */
	if (t) {
		if (t->time_when_commit_end > 0) {
			delete_task_output_files(q, w, t);
		}
	}

	return;
}

/*
Failures happen in the manager-worker interactions. In this case,
we remove the worker and retry the tasks dispatched to it elsewhere.
*/

static void handle_worker_failure(struct vine_manager *q, struct vine_worker_info *w)
{
	vine_manager_remove_worker(q, w, VINE_WORKER_DISCONNECT_FAILURE);
	return;
}

/*
Handle the failure of a task, taking different actions depending on whether
this is due to an application-level issue or a problem with the worker alone.
*/

static void handle_failure(struct vine_manager *q, struct vine_worker_info *w, struct vine_task *t, vine_result_code_t fail_type)
{
	if (fail_type == VINE_APP_FAILURE) {
		handle_app_failure(q, w, t);
	} else {
		handle_worker_failure(q, w);
	}
	return;
}

/*
Handle the initial connection message from a worker, which reports
basic information about the hostname, operating system, and so forth.
Once this message is processed, the manager knows it is a valid connection
and can begin sending tasks and data.
*/

static vine_msg_code_t handle_taskvine(struct vine_manager *q, struct vine_worker_info *w, const char *line)
{
	char items[4][VINE_LINE_MAX];
	int worker_protocol;

	int n = sscanf(line, "taskvine %d %s %s %s %s", &worker_protocol, items[0], items[1], items[2], items[3]);
	if (n != 5)
		return VINE_MSG_FAILURE;

	if (worker_protocol != VINE_PROTOCOL_VERSION) {
		debug(D_VINE | D_NOTICE, "rejecting worker (%s) as it uses protocol %d. The manager is using protocol %d.", w->addrport, worker_protocol, VINE_PROTOCOL_VERSION);
		vine_block_host(q, w->hostname);
		return VINE_MSG_FAILURE;
	}

	if (w->hostname)
		free(w->hostname);
	if (w->os)
		free(w->os);
	if (w->arch)
		free(w->arch);
	if (w->version)
		free(w->version);

	w->hostname = strdup(items[0]);
	w->os = strdup(items[1]);
	w->arch = strdup(items[2]);
	w->version = strdup(items[3]);

	w->type = VINE_WORKER_TYPE_WORKER;

	q->stats->workers_joined++;
	debug(D_VINE, "%d workers are connected in total now", count_workers(q, VINE_WORKER_TYPE_WORKER));

	debug(D_VINE, "%s (%s) running CCTools version %s on %s (operating system) with architecture %s is ready", w->hostname, w->addrport, w->version, w->os, w->arch);

	if (cctools_version_cmp(CCTOOLS_VERSION, w->version) != 0) {
		debug(D_DEBUG,
				"Warning: potential worker version mismatch: worker %s (%s) is version %s, and manager is version %s",
				w->hostname,
				w->addrport,
				w->version,
				CCTOOLS_VERSION);
	}

	/* Instead of declining TCP connections in @connect_new_workers, we should check for if too many workers are
	 * connected when a taskvine message is received, and then disconnect that worker. */
	if (q->max_workers > 0 && count_workers(q, VINE_WORKER_TYPE_WORKER) > q->max_workers) {
		debug(D_VINE, "draining worker %s (%s) as max-workers (%d) has been reached.", w->hostname, w->addrport, q->max_workers);
		/* Note: don't call release_worker() here, as it would free w->link immediately.
		 * also, don't return VINE_MSG_PROCESSED, as it would trigger do-while loop in vine_manager_recv().
		 * Must keep w pointer valid until message processing completes, then cleanup safely. */
		w->draining = 1;
		return VINE_MSG_FAILURE;
	}

	return VINE_MSG_PROCESSED;
}

/*
If the manager has requested that a file be watched with VINE_WATCH,
the worker will periodically send back update messages indicating that
the file has been written to.  There are a variety of ways in which the
message could be stale (e.g. task was cancelled) so if the message does
not line up with an expected task and file, then we discard it and keep
going.
*/

static vine_result_code_t get_watched_file_update(struct vine_manager *q, struct vine_worker_info *w, const char *line)
{
	int64_t task_id;
	char path[VINE_LINE_MAX];
	int64_t offset;
	int64_t length;

	int n = sscanf(line, "update %" PRId64 " %s %" PRId64 " %" PRId64, &task_id, path, &offset, &length);
	if (n != 4) {
		debug(D_VINE, "Invalid message from worker %s (%s): %s", w->hostname, w->addrport, line);
		return VINE_WORKER_FAILURE;
	}

	struct vine_task *t = itable_lookup(w->current_tasks, task_id);
	if (!t) {
		debug(D_VINE, "worker %s (%s) sent output for unassigned task %" PRId64, w->hostname, w->addrport, task_id);
		link_soak(w->link, length, time(0) + vine_manager_transfer_time(q, w, length));
		return VINE_SUCCESS;
	}

	time_t stoptime = time(0) + vine_manager_transfer_time(q, w, length);

	struct vine_mount *m;
	const char *local_name = 0;

	LIST_ITERATE(t->output_mounts, m)
	{
		if (!strcmp(path, m->remote_name)) {
			local_name = m->file->source;
			break;
		}
	}

	if (!local_name) {
		debug(D_VINE, "worker %s (%s) sent output for unwatched file %s", w->hostname, w->addrport, path);
		link_soak(w->link, length, stoptime);
		return VINE_SUCCESS;
	}

	int fd = open(local_name, O_WRONLY | O_CREAT, 0777);
	if (fd < 0) {
		debug(D_VINE, "unable to update watched file %s: %s", local_name, strerror(errno));
		link_soak(w->link, length, stoptime);
		return VINE_SUCCESS;
	}

	lseek(fd, offset, SEEK_SET);
	link_stream_to_fd(w->link, fd, length, stoptime);
	ftruncate(fd, offset + length);

	if (close(fd) < 0) {
		debug(D_VINE, "unable to update watched file %s: %s\n", local_name, strerror(errno));
		return VINE_SUCCESS;
	}

	return VINE_SUCCESS;
}

/*
Make a synchronus connection with a worker to retrieve the stdout of a task
when it is too long to fit in a completion message.
*/

static vine_result_code_t get_stdout_long(struct vine_manager *q, struct vine_worker_info *w, struct vine_task *t)
{
	int64_t output_length;
	uint64_t task_id;
	char line[VINE_LINE_MAX];

	vine_manager_send(q, w, "send_stdout %d\n", t->task_id);

	vine_result_code_t result = VINE_SUCCESS;
	vine_msg_code_t mcode;
	mcode = vine_manager_recv(q, w, line, sizeof(line));

	if (mcode != VINE_MSG_NOT_PROCESSED) {
		return VINE_WORKER_FAILURE;
	}
	if (string_prefix_is(line, "error")) {
		return VINE_WORKER_FAILURE;

	} else if (string_prefix_is(line, "stdout")) {
		result = VINE_SUCCESS;
	} else {
		debug(D_VINE, "%s (%s): sent invalid response to send_stdout: %s", w->hostname, w->addrport, line);
		return VINE_WORKER_FAILURE;
	}

	int n = sscanf(line, "stdout  %" SCNd64 " %" SCNd64 "", &task_id, &output_length);

	if (n < 2) {
		debug(D_VINE, "Invalid message from worker %s (%s): %s", w->hostname, w->addrport, line);
		return VINE_WORKER_FAILURE;
	}
	result = get_stdout(q, w, t, output_length);
	return result;
}

/*
Get the standard output of a task, as part of retrieving the result.
This seems awfully complicated and could be simplified.
*/

static vine_result_code_t get_stdout(struct vine_manager *q, struct vine_worker_info *w, struct vine_task *t, int64_t output_length)
{
	int64_t retrieved_output_length;
	timestamp_t effective_stoptime = 0;
	time_t stoptime;
	int64_t actual;

	if (q->bandwidth_limit) {
		effective_stoptime = (output_length / q->bandwidth_limit) * 1000000 + timestamp_get();
	}

	if (output_length <= q->max_task_stdout_storage) {
		retrieved_output_length = output_length;
	} else {
		retrieved_output_length = q->max_task_stdout_storage;
		fprintf(stderr,
				"warning: stdout of task %d"
				" requires %2.2lf GB of storage. This exceeds maximum supported size of %d GB. Only %d GB will be retrieved.\n",
				t->task_id,
				((double)output_length) / q->max_task_stdout_storage,
				q->max_task_stdout_storage / GIGABYTE,
				q->max_task_stdout_storage / GIGABYTE);
		vine_task_set_result(t, VINE_RESULT_STDOUT_MISSING);
	}

	t->output = malloc(retrieved_output_length + 1);
	if (t->output == NULL) {
		fprintf(stderr, "error: allocating memory of size %" PRId64 " bytes failed for storing stdout of task %d.\n", retrieved_output_length, t->task_id);
		// drop the entire length of stdout on the link
		stoptime = time(0) + vine_manager_transfer_time(q, w, output_length);
		link_soak(w->link, output_length, stoptime);
		retrieved_output_length = 0;
		vine_task_set_result(t, VINE_RESULT_STDOUT_MISSING);
	}

	if (retrieved_output_length > 0) {
		debug(D_VINE, "Receiving stdout of task %d (size: %" PRId64 " bytes) from %s (%s) ...", t->task_id, retrieved_output_length, w->addrport, w->hostname);

		// First read the bytes we keep.
		stoptime = time(0) + vine_manager_transfer_time(q, w, retrieved_output_length);
		actual = link_read(w->link, t->output, retrieved_output_length, stoptime);
		if (actual != retrieved_output_length) {
			debug(D_VINE, "Failure: actual received stdout size (%" PRId64 " bytes) is different from expected (%" PRId64 " bytes).", actual, retrieved_output_length);
			t->output[actual] = '\0';
			return VINE_WORKER_FAILURE;
		}
		debug(D_VINE, "Retrieved %" PRId64 " bytes from %s (%s)", actual, w->hostname, w->addrport);

		// Then read the bytes we need to throw away.
		if (output_length > retrieved_output_length) {
			debug(D_VINE,
					"Dropping the remaining %" PRId64 " bytes of the stdout of task %d"
					" since stdout length is limited to %d bytes.\n",
					(output_length - q->max_task_stdout_storage),
					t->task_id,
					q->max_task_stdout_storage);
			stoptime = time(0) + vine_manager_transfer_time(q, w, (output_length - retrieved_output_length));
			link_soak(w->link, (output_length - retrieved_output_length), stoptime);

			// overwrite the last few bytes of buffer to signal truncated stdout.
			char *truncate_msg = string_format("\n>>>>>> STDOUT TRUNCATED AFTER THIS POINT.\n>>>>>> MAXIMUM OF %d BYTES REACHED, %" PRId64 " BYTES TRUNCATED.",
					q->max_task_stdout_storage,
					output_length - retrieved_output_length);
			memcpy(t->output + q->max_task_stdout_storage - strlen(truncate_msg) - 1, truncate_msg, strlen(truncate_msg));
			*(t->output + q->max_task_stdout_storage - 1) = '\0';
			free(truncate_msg);
		}

		timestamp_t current_time = timestamp_get();
		if (effective_stoptime && effective_stoptime > current_time) {
			usleep(effective_stoptime - current_time);
		}
	} else {
		actual = 0;
	}
	if (t->output)
		t->output[actual] = 0;

	return VINE_SUCCESS;
}

/*
Send to this worker a request for watched file updates.
The worker will respond with zero or more "update" messages
indicating changes to watched files.
Process those results as they come back.
*/

static vine_result_code_t get_watched_file_updates(struct vine_manager *q, struct vine_worker_info *w)
{
	// max_count == -1, tells the worker to send all available results.
	vine_manager_send(q, w, "send_results %d\n", -1);
	debug(D_VINE, "Reading result(s) from %s (%s)", w->hostname, w->addrport);

	char line[VINE_LINE_MAX];

	vine_result_code_t result = VINE_SUCCESS; // return success unless something fails below.

	while (1) {
		vine_msg_code_t mcode;
		mcode = vine_manager_recv(q, w, line, sizeof(line));
		if (mcode != VINE_MSG_NOT_PROCESSED) {
			result = VINE_WORKER_FAILURE;
			break;
		}
		if (string_prefix_is(line, "update")) {
			result = get_watched_file_update(q, w, line);
			if (result != VINE_SUCCESS)
				break;
		} else if (!strcmp(line, "end")) {
			// Only return success if last message is end.
			break;
		} else {
			debug(D_VINE, "%s (%s): sent invalid response to send_results: %s", w->hostname, w->addrport, line);
			result = VINE_WORKER_FAILURE;
			break;
		}
	}

	return result;
}

/*
Compute the total quantity of resources needed by all tasks in
the ready and running states.  This gives us a complete picture
of the manager's resource consumption for status reporting.
*/

static struct rmsummary *total_resources_needed(struct vine_manager *q)
{
	int t_idx;
	struct vine_task *t;

	struct rmsummary *total = rmsummary_create(0);

	int iter_count = 0;
	int iter_depth = priority_queue_size(q->ready_tasks);

	/* for waiting tasks, we use what they would request if dispatched right now. */
	PRIORITY_QUEUE_BASE_ITERATE(q->ready_tasks, t_idx, t, iter_count, iter_depth)
	{
		const struct rmsummary *s = vine_manager_task_resources_min(q, t);
		rmsummary_add(total, s);
	}

	/* for running tasks, we use what they have been allocated already. */
	char *key;
	struct vine_worker_info *w;

	HASH_TABLE_ITERATE(q->worker_table, key, w)
	{
		if (w->resources->tag < 0) {
			continue;
		}

		total->cores += w->resources->cores.inuse;
		total->memory += w->resources->memory.inuse;
		total->disk += w->resources->disk.inuse;
		total->gpus += w->resources->gpus.inuse;
	}

	return total;
}

/*
Compute the largest resource request for any task in a given category.
*/

static const struct rmsummary *largest_seen_resources(struct vine_manager *q, const char *category)
{
	char *key;
	struct category *c;

	if (category) {
		c = vine_category_lookup_or_create(q, category);
		return c->max_allocation;
	} else {
		HASH_TABLE_ITERATE(q->categories, key, c)
		{
			rmsummary_merge_max(q->max_task_resources_requested, c->max_allocation);
		}
		return q->max_task_resources_requested;
	}
}

/* Return true if this worker can satisfy the given resource request. */

static int check_worker_fit(struct vine_worker_info *w, const struct rmsummary *s)
{

	if (w->resources->workers.total < 1)
		return 0;

	if (!s)
		return w->resources->workers.total;

	if (s->cores > w->resources->cores.total)
		return 0;
	if (s->memory > w->resources->memory.total)
		return 0;
	if (s->disk > w->resources->disk.total)
		return 0;
	if (s->gpus > w->resources->gpus.total)
		return 0;

	return w->resources->workers.total;
}

static int count_workers_for_waiting_tasks(struct vine_manager *q, const struct rmsummary *s)
{

	int count = 0;

	char *key;
	struct vine_worker_info *w;

	HASH_TABLE_ITERATE(q->worker_table, key, w)
	{
		count += check_worker_fit(w, s);
	}

	return count;
}

static void category_jx_insert_max(struct jx *j, struct category *c, const char *field, const struct rmsummary *largest)
{

	double l = rmsummary_get(largest, field);
	double m = -1;
	double e = -1;

	if (c) {
		m = rmsummary_get(c->max_resources_seen, field);
		if (c->max_resources_seen->limits_exceeded) {
			e = rmsummary_get(c->max_resources_seen->limits_exceeded, field);
		}
	}

	char *field_str = string_format("max_%s", field);

	if (l > -1) {
		char *max_str = string_format("%s", rmsummary_resource_to_str(field, l, 0));
		jx_insert_string(j, field_str, max_str);
		free(max_str);
	} else if (c && !category_in_steady_state(c) && e > -1) {
		char *max_str = string_format(">%s", rmsummary_resource_to_str(field, m - 1, 0));
		jx_insert_string(j, field_str, max_str);
		free(max_str);
	} else if (c && m > -1) {
		char *max_str = string_format("~%s", rmsummary_resource_to_str(field, m, 0));
		jx_insert_string(j, field_str, max_str);
		free(max_str);
	} else {
		jx_insert_string(j, field_str, "na");
	}

	free(field_str);
}

/* Create a dummy task to obtain first allocation that category would get if using largest worker */

static struct rmsummary *category_alloc_info(struct vine_manager *q, struct category *c, category_allocation_t request)
{
	struct vine_task *t = vine_task_create("nop");
	vine_task_set_category(t, c->name);
	t->resource_request = request;

	/* XXX this seems like a hack: a vine_worker is being created by malloc instead of vine_worker_create */

	// Allocate memory for the worker info structure and initialize it to zero
	struct vine_worker_info *w = calloc(1, sizeof(*w));

	// Create and initialize the resources for the worker
	w->resources = vine_resources_create();
	w->resources->cores.total = q->current_max_worker->cores;
	w->resources->memory.total = q->current_max_worker->memory;
	w->resources->disk.total = q->current_max_worker->disk;
	w->resources->gpus.total = q->current_max_worker->gpus;

	struct rmsummary *allocation = vine_manager_choose_resources_for_task(q, w, t);

	vine_task_delete(t);
	vine_resources_delete(w->resources);
	free(w);

	return allocation;
}

/* Convert an allocation of resources into a JX record. */

static struct jx *alloc_to_jx(struct vine_manager *q, struct category *c, struct rmsummary *resources)
{
	struct jx *j = jx_object(0);

	jx_insert_double(j, "cores", resources->cores);
	jx_insert_integer(j, "memory", resources->memory);
	jx_insert_integer(j, "disk", resources->disk);
	jx_insert_integer(j, "gpus", resources->gpus);

	return j;
}

/* Convert a resource category into a JX record for reporting to the catalog. */

static struct jx *category_to_jx(struct vine_manager *q, const char *category)
{
	struct vine_stats s;
	struct category *c = NULL;
	const struct rmsummary *largest = largest_seen_resources(q, category);

	c = vine_category_lookup_or_create(q, category);
	vine_get_stats_category(q, category, &s);

	if (s.tasks_waiting + s.tasks_on_workers + s.tasks_done < 1) {
		return NULL;
	}

	struct jx *j = jx_object(0);

	jx_insert_string(j, "category", category);
	jx_insert_integer(j, "tasks_waiting", s.tasks_waiting);
	jx_insert_integer(j, "tasks_running", s.tasks_running);
	jx_insert_integer(j, "tasks_on_workers", s.tasks_on_workers);
	jx_insert_integer(j, "tasks_dispatched", s.tasks_dispatched);
	jx_insert_integer(j, "tasks_done", s.tasks_done);
	jx_insert_integer(j, "tasks_failed", s.tasks_failed);
	jx_insert_integer(j, "tasks_cancelled", s.tasks_cancelled);
	jx_insert_integer(j, "workers_able", s.workers_able);

	category_jx_insert_max(j, c, "cores", largest);
	category_jx_insert_max(j, c, "memory", largest);
	category_jx_insert_max(j, c, "disk", largest);
	category_jx_insert_max(j, c, "gpus", largest);

	struct rmsummary *first_allocation = category_alloc_info(q, c, CATEGORY_ALLOCATION_FIRST);
	struct jx *jr = alloc_to_jx(q, c, first_allocation);
	rmsummary_delete(first_allocation);
	jx_insert(j, jx_string("first_allocation"), jr);

	struct rmsummary *max_allocation = category_alloc_info(q, c, CATEGORY_ALLOCATION_MAX);
	jr = alloc_to_jx(q, c, max_allocation);
	rmsummary_delete(max_allocation);
	jx_insert(j, jx_string("max_allocation"), jr);

	if (q->monitor_mode) {
		jr = alloc_to_jx(q, c, c->max_resources_seen);
		jx_insert(j, jx_string("max_seen"), jr);
	}

	jx_insert_integer(j, "first_allocation_count", task_request_count(q, c->name, CATEGORY_ALLOCATION_FIRST));
	jx_insert_integer(j, "max_allocation_count", task_request_count(q, c->name, CATEGORY_ALLOCATION_MAX));

	return j;
}

/* Convert all resource categories into a JX record. */

static struct jx *categories_to_jx(struct vine_manager *q)
{
	struct jx *a = jx_array(0);

	struct category *c;
	char *category_name;

	HASH_TABLE_ITERATE(q->categories, category_name, c)
	{
		struct jx *j = category_to_jx(q, category_name);
		if (j) {
			jx_array_insert(a, j);
		}
	}

	return a;
}

/*
manager_to_jx examines the overall manager status and creates
an jx expression which can be sent directly to the
user that connects via vine_status.
*/

static struct jx *manager_to_jx(struct vine_manager *q)
{
	struct jx *j = jx_object(0);
	if (!j)
		return 0;

	// Insert all properties from vine_stats

	struct vine_stats info;
	vine_get_stats(q, &info);

	// Add special properties expected by the catalog server
	char owner[USERNAME_MAX];
	username_get(owner);

	jx_insert_string(j, "type", "vine_manager");
	if (q->name)
		jx_insert_string(j, "project", q->name);
	jx_insert_integer(j, "starttime",
			(q->stats->time_when_started / 1000000)); // catalog expects time_t not timestamp_t
	jx_insert_string(j, "working_dir", q->workingdir);
	jx_insert_string(j, "owner", owner);
	jx_insert_string(j, "version", CCTOOLS_VERSION);
	jx_insert_integer(j, "port", vine_port(q));
	jx_insert_integer(j, "priority", q->priority);
	jx_insert_string(j, "manager_preferred_connection", q->manager_preferred_connection);
	jx_insert_string(j, "taskvine_uuid", q->uuid);
	jx_insert_integer(j, "protocol", VINE_PROTOCOL_VERSION);

	char *name, *key;
	HASH_TABLE_ITERATE(q->properties, name, key)
	{
		jx_insert_string(j, name, key);
	}

	int use_ssl = 0;
#ifdef HAS_OPENSSL
	if (q->ssl_enabled) {
		use_ssl = 1;
	}
#endif
	jx_insert_boolean(j, "ssl", use_ssl);

	struct jx *interfaces = interfaces_of_host();
	if (interfaces) {
		jx_insert(j, jx_string("network_interfaces"), interfaces);
	}

	// send info on workers
	jx_insert_integer(j, "workers", info.workers_connected);
	jx_insert_integer(j, "workers_connected", info.workers_connected);
	jx_insert_integer(j, "workers_init", info.workers_init);
	jx_insert_integer(j, "workers_idle", info.workers_idle);
	jx_insert_integer(j, "workers_busy", info.workers_busy);
	jx_insert_integer(j, "workers_able", info.workers_able);

	jx_insert_integer(j, "workers_joined", info.workers_joined);
	jx_insert_integer(j, "workers_removed", info.workers_removed);
	jx_insert_integer(j, "workers_released", info.workers_released);
	jx_insert_integer(j, "workers_idled_out", info.workers_idled_out);
	jx_insert_integer(j, "workers_slow", info.workers_slow);
	jx_insert_integer(j, "workers_lost", info.workers_lost);

	// workers_blocked adds host names, not a count
	struct jx *blocklist = vine_blocklist_to_jx(q);
	if (blocklist) {
		jx_insert(j, jx_string("workers_blocked"), blocklist);
	}

	// send info on tasks
	jx_insert_integer(j, "tasks_waiting", info.tasks_waiting);
	jx_insert_integer(j, "tasks_on_workers", info.tasks_on_workers);
	jx_insert_integer(j, "tasks_running", info.tasks_running);
	jx_insert_integer(j, "tasks_with_results", info.tasks_with_results);
	jx_insert_integer(j, "tasks_left", q->num_tasks_left);

	jx_insert_integer(j, "tasks_submitted", info.tasks_submitted);
	jx_insert_integer(j, "tasks_dispatched", info.tasks_dispatched);
	jx_insert_integer(j, "tasks_done", info.tasks_done);
	jx_insert_integer(j, "tasks_failed", info.tasks_failed);
	jx_insert_integer(j, "tasks_cancelled", info.tasks_cancelled);
	jx_insert_integer(j, "tasks_exhausted_attempts", info.tasks_exhausted_attempts);

	// tasks_complete is deprecated, but the old vine_status expects it.
	jx_insert_integer(j, "tasks_complete", info.tasks_done);

	// send info on manager
	jx_insert_integer(j, "time_when_started", info.time_when_started);
	jx_insert_integer(j, "time_send", info.time_send);
	jx_insert_integer(j, "time_receive", info.time_receive);
	jx_insert_integer(j, "time_send_good", info.time_send_good);
	jx_insert_integer(j, "time_receive_good", info.time_receive_good);
	jx_insert_integer(j, "time_status_msgs", info.time_status_msgs);
	jx_insert_integer(j, "time_internal", info.time_internal);
	jx_insert_integer(j, "time_polling", info.time_polling);
	jx_insert_integer(j, "time_application", info.time_application);
	jx_insert_integer(j, "time_scheduling", info.time_scheduling);

	jx_insert_integer(j, "time_workers_execute", info.time_workers_execute);
	jx_insert_integer(j, "time_workers_execute_good", info.time_workers_execute_good);
	jx_insert_integer(j, "time_workers_execute_exhaustion", info.time_workers_execute_exhaustion);

	jx_insert_integer(j, "bytes_sent", info.bytes_sent);
	jx_insert_integer(j, "bytes_received", info.bytes_received);

	jx_insert_integer(j, "inuse_cache", info.inuse_cache);

	jx_insert_integer(j, "capacity_tasks", info.capacity_tasks);
	jx_insert_integer(j, "capacity_cores", info.capacity_cores);
	jx_insert_integer(j, "capacity_memory", info.capacity_memory);
	jx_insert_integer(j, "capacity_disk", info.capacity_disk);
	jx_insert_integer(j, "capacity_gpus", info.capacity_gpus);
	jx_insert_integer(j, "capacity_instantaneous", info.capacity_instantaneous);
	jx_insert_integer(j, "capacity_weighted", info.capacity_weighted);

	// Add the resources computed from tributary workers.
	struct vine_resources r, rmin, rmax;
	int64_t inuse_cache = 0;
	aggregate_workers_resources(q, &r, &rmin, &rmax, &inuse_cache, NULL);
	vine_resources_add_to_jx(&r, j);

	// add the stats per category
	jx_insert(j, jx_string("categories"), categories_to_jx(q));

	// add total resources used/needed by the manager
	struct rmsummary *total = total_resources_needed(q);

	jx_insert_integer(j, "tasks_total_cores", total->cores);
	jx_insert_integer(j, "tasks_total_memory", total->memory);
	jx_insert_integer(j, "tasks_total_disk", total->disk);
	jx_insert_integer(j, "tasks_total_gpus", total->gpus);
	rmsummary_delete(total);

	return j;
}

/*
manager_lean_to_jx examines the overall manager status and creates
an jx expression which can be sent to the catalog.
It different from manager_to_jx in that only the minimum information that
workers, vine_status and the vine_factory need.
*/

static struct jx *manager_lean_to_jx(struct vine_manager *q)
{
	struct jx *j = jx_object(0);
	if (!j)
		return 0;

	// Insert all properties from vine_stats

	struct vine_stats info;
	vine_get_stats(q, &info);

	// information regarding how to contact the manager
	jx_insert_string(j, "version", CCTOOLS_VERSION);
	jx_insert_string(j, "type", "vine_manager");
	jx_insert_integer(j, "port", vine_port(q));
	jx_insert_integer(j, "protocol", VINE_PROTOCOL_VERSION);

	char *name, *key;
	HASH_TABLE_ITERATE(q->properties, name, key)
	{
		jx_insert_string(j, name, key);
	}

	int use_ssl = 0;
#ifdef HAS_OPENSSL
	if (q->ssl_enabled) {
		use_ssl = 1;
	}
#endif
	jx_insert_boolean(j, "ssl", use_ssl);

	char owner[USERNAME_MAX];
	username_get(owner);
	jx_insert_string(j, "owner", owner);

	if (q->name)
		jx_insert_string(j, "project", q->name);
	jx_insert_integer(j, "starttime",
			(q->stats->time_when_started / 1000000)); // catalog expects time_t not timestamp_t
	jx_insert_string(j, "manager_preferred_connection", q->manager_preferred_connection);
	jx_insert_integer(j, "protocol", VINE_PROTOCOL_VERSION);

	struct jx *interfaces = interfaces_of_host();
	if (interfaces) {
		jx_insert(j, jx_string("network_interfaces"), interfaces);
	}

	// task information for general vine_status report
	jx_insert_integer(j, "tasks_waiting", info.tasks_waiting);
	jx_insert_integer(j, "tasks_running", info.tasks_running);
	jx_insert_integer(j, "tasks_complete",
			info.tasks_done); // tasks_complete is deprecated, but the old vine_status expects it.

	// additional task information for vine_factory
	jx_insert_integer(j, "tasks_on_workers", info.tasks_on_workers);
	jx_insert_integer(j, "tasks_left", q->num_tasks_left);

	// capacity information the factory needs
	jx_insert_integer(j, "capacity_tasks", info.capacity_tasks);
	jx_insert_integer(j, "capacity_cores", info.capacity_cores);
	jx_insert_integer(j, "capacity_memory", info.capacity_memory);
	jx_insert_integer(j, "capacity_disk", info.capacity_disk);
	jx_insert_integer(j, "capacity_gpus", info.capacity_gpus);
	jx_insert_integer(j, "capacity_weighted", info.capacity_weighted);

	// resources information the factory needs
	struct rmsummary *total = total_resources_needed(q);
	jx_insert_integer(j, "tasks_total_cores", total->cores);
	jx_insert_integer(j, "tasks_total_memory", total->memory);
	jx_insert_integer(j, "tasks_total_disk", total->disk);
	jx_insert_integer(j, "tasks_total_gpus", total->gpus);
	rmsummary_delete(total);

	// worker information for general vine_status report
	jx_insert_integer(j, "workers", info.workers_connected);
	jx_insert_integer(j, "workers_connected", info.workers_connected);

	// time information the taskvine status web display needs
	jx_insert_integer(j, "time_send", info.time_send);
	jx_insert_integer(j, "time_receive", info.time_receive);
	jx_insert_integer(j, "time_status_msgs", info.time_status_msgs);
	jx_insert_integer(j, "time_internal", info.time_internal);
	jx_insert_integer(j, "time_polling", info.time_polling);
	jx_insert_integer(j, "time_application", info.time_application);
	jx_insert_integer(j, "time_scheduling", info.time_scheduling);

	// additional worker information the factory needs
	struct jx *blocklist = vine_blocklist_to_jx(q);
	if (blocklist) {
		jx_insert(j, jx_string("workers_blocked"), blocklist); // danger! unbounded field
	}

	return j;
}

/*
Send a brief human-readable index listing the data
types that can be queried via this API.
*/

static void handle_data_index(struct vine_manager *q, struct vine_worker_info *w, time_t stoptime)
{
	buffer_t buf;
	buffer_init(&buf);

	buffer_printf(&buf, "<h1>taskvine data API</h1>");
	buffer_printf(&buf, "<ul>\n");
	buffer_printf(&buf, "<li> <a href=\"/manager_status\">Queue Status</a>\n");
	buffer_printf(&buf, "<li> <a href=\"/task_status\">Task Status</a>\n");
	buffer_printf(&buf, "<li> <a href=\"/worker_status\">Worker Status</a>\n");
	buffer_printf(&buf, "<li> <a href=\"/resources_status\">Resources Status</a>\n");
	buffer_printf(&buf, "</ul>\n");

	vine_manager_send(q, w, buffer_tostring(&buf), buffer_pos(&buf), stoptime);

	buffer_free(&buf);
}

/*
Process an HTTP request that comes in via a worker port.
This represents a web browser that connected directly
to the manager to fetch status data.
*/

static vine_msg_code_t handle_http_request(struct vine_manager *q, struct vine_worker_info *w, const char *path, time_t stoptime)
{
	char line[VINE_LINE_MAX];

	// Consume (and ignore) the remainder of the headers.
	while (link_readline(w->link, line, VINE_LINE_MAX, stoptime)) {
		if (line[0] == 0)
			break;
	}

	vine_manager_send(q, w, "HTTP/1.1 200 OK\nConnection: close\n");
	if (!strcmp(path, "/")) {
		// Requests to root get a simple human readable index.
		vine_manager_send(q, w, "Content-type: text/html\n\n");
		handle_data_index(q, w, stoptime);
	} else {
		// Other requests get raw JSON data.
		vine_manager_send(q, w, "Access-Control-Allow-Origin: *\n");
		vine_manager_send(q, w, "Content-type: text/plain\n\n");
		handle_manager_status(q, w, &path[1], stoptime);
	}

	// Return success but require a disconnect now.
	return VINE_MSG_PROCESSED_DISCONNECT;
}

/*
Process a manager status request which returns raw JSON.
This could come via the HTTP interface, or via a plain request.
*/

static struct jx *construct_status_message(struct vine_manager *q, const char *request)
{
	struct jx *a = jx_array(NULL);

	if (!strcmp(request, "manager_status") || !strcmp(request, "manager") || !strcmp(request, "resources_status")) {
		struct jx *j = manager_to_jx(q);
		if (j) {
			jx_array_insert(a, j);
		}
	} else if (!strcmp(request, "task_status") || !strcmp(request, "tasks")) {
		struct vine_task *t;
		uint64_t task_id;

		ITABLE_ITERATE(q->tasks, task_id, t)
		{
			struct jx *j = vine_task_to_jx(q, t);
			if (j)
				jx_array_insert(a, j);
		}
	} else if (!strcmp(request, "worker_status") || !strcmp(request, "workers")) {
		struct vine_worker_info *w;
		struct jx *j;
		char *key;

		HASH_TABLE_ITERATE(q->worker_table, key, w)
		{
			// If the worker has not been initialized, ignore it.
			if (!strcmp(w->hostname, "unknown"))
				continue;
			j = vine_worker_to_jx(w);
			if (j) {
				jx_array_insert(a, j);
			}
		}
	} else if (!strcmp(request, "wable_status") || !strcmp(request, "categories")) {
		jx_delete(a);
		a = categories_to_jx(q);
	} else {
		debug(D_VINE, "Unknown status request: '%s'", request);
		jx_delete(a);
		a = NULL;
	}

	return a;
}

/*
Handle a manager status message by composing a response and sending it.
*/

static vine_msg_code_t handle_manager_status(struct vine_manager *q, struct vine_worker_info *target, const char *line, time_t stoptime)
{
	struct link *l = target->link;

	struct jx *a = construct_status_message(q, line);
	target->type = VINE_WORKER_TYPE_STATUS;

	free(target->hostname);
	target->hostname = xxstrdup("QUEUE_STATUS");

	if (!a) {
		debug(D_VINE, "Unknown status request: '%s'", line);
		return VINE_MSG_FAILURE;
	}

	jx_print_link(a, l, stoptime);
	jx_delete(a);

	return VINE_MSG_PROCESSED_DISCONNECT;
}

/*
Handle a resource update message from the worker describing
its cores, memory, disk, etc.
*/

static vine_msg_code_t handle_resources(struct vine_manager *q, struct vine_worker_info *w, time_t stoptime)
{
	while (1) {
		char line[VINE_LINE_MAX];
		int64_t total;

		int result = link_readline(w->link, line, sizeof(line), stoptime);
		if (result <= 0)
			return VINE_MSG_FAILURE;

		debug(D_VINE, "%s", line);

		if (sscanf(line, "cores %" PRId64, &total)) {
			w->resources->cores.total = total;
		} else if (sscanf(line, "memory %" PRId64, &total)) {
			w->resources->memory.total = total;
		} else if (sscanf(line, "disk %" PRId64, &total)) {
			w->resources->disk.total = total;
		} else if (sscanf(line, "gpus %" PRId64, &total)) {
			w->resources->gpus.total = total;
		} else if (sscanf(line, "workers %" PRId64, &total)) {
			w->resources->workers.total = total;
		} else if (sscanf(line, "tag %" PRId64, &total)) {
			w->resources->tag = total;
		} else if (!strcmp(line, "end")) {
			/* Stop when we get an end marker. */
			break;
		} else {
			debug(D_VINE, "unexpected data in resource update!");
			/* But keep going until we get an "end" */
		}
	}

	/* Update the queue total since one worker changed. */
	count_worker_resources(q, w);

	/* Record the update into the transaction log. */
	vine_txn_log_write_worker_resources(q, w);

	return VINE_MSG_PROCESSED;
}

/*
Handle a feature report from a worker, which describes properties set
manually by the user, like a particular GPU model, software installed, etc.
*/

static vine_msg_code_t handle_feature(struct vine_manager *q, struct vine_worker_info *w, const char *line)
{
	char feature[VINE_LINE_MAX];
	char fdec[VINE_LINE_MAX];

	int n = sscanf(line, "feature %s", feature);

	if (n != 1) {
		return VINE_MSG_FAILURE;
	}

	if (!w->features)
		w->features = hash_table_create(4, 0);

	url_decode(feature, fdec, VINE_LINE_MAX);

	debug(D_VINE, "Feature found: %s\n", fdec);

	hash_table_insert(w->features, fdec, (void **)1);

	return VINE_MSG_PROCESSED;
}

/*
Handle activity on a network connection by looking up the mapping
between the link and the vine_worker, then processing on or more
messages available.
*/

static vine_result_code_t handle_worker(struct vine_manager *q, struct link *l)
{
	char line[VINE_LINE_MAX];
	struct vine_worker_info *w;

	char *key = link_to_hash_key(l);
	w = hash_table_lookup(q->worker_table, key);
	free(key);

	/* This should not happen, but just in case: */
	if (!w)
		return VINE_WORKER_FAILURE;

	vine_msg_code_t mcode;
	mcode = vine_manager_recv_no_retry(q, w, line, sizeof(line));

	// We only expect asynchronous status queries and updates here.

	switch (mcode) {
	case VINE_MSG_PROCESSED:
		// A status message was received and processed.
		return VINE_SUCCESS;
		break;

	case VINE_MSG_PROCESSED_DISCONNECT:
		// A status query was received and processed, so disconnect.
		vine_manager_remove_worker(q, w, VINE_WORKER_DISCONNECT_STATUS_WORKER);
		// It was not really a failure, but signals to the calling code that the worker
		// is not available anymore.
		return VINE_WORKER_FAILURE;
		break;

	case VINE_MSG_NOT_PROCESSED:
		debug(D_VINE, "Invalid message from worker %s (%s): %s", w->hostname, w->addrport, line);
		q->stats->workers_lost++;
		vine_manager_remove_worker(q, w, VINE_WORKER_DISCONNECT_FAILURE);
		return VINE_WORKER_FAILURE;
		break;

	case VINE_MSG_FAILURE:
		debug(D_VINE, "Failed to read from worker %s (%s)", w->hostname, w->addrport);
		q->stats->workers_lost++;
		vine_manager_remove_worker(q, w, VINE_WORKER_DISCONNECT_FAILURE);
		return VINE_WORKER_FAILURE;
		break;
	}

	return VINE_SUCCESS;
}

/*
Construct the table of network links to be considered,
including the manager's accepting link, and one for
each active worker.
*/

static int build_poll_table(struct vine_manager *q)
{
	int n = 0;
	char *key;
	struct vine_worker_info *w;

	// Allocate a small table, if it hasn't been done yet.
	if (!q->poll_table) {
		q->poll_table = malloc(sizeof(*q->poll_table) * q->poll_table_size);
		if (!q->poll_table) {
			// if we can't allocate a poll table, we can't do anything else.
			fatal("allocating memory for poll table failed.");
		}
	}

	// The first item in the poll table is the manager link, which accepts new connections.
	q->poll_table[0].link = q->manager_link;
	q->poll_table[0].events = LINK_READ;
	q->poll_table[0].revents = 0;
	n = 1;

	// For every worker in the hash table, add an item to the poll table
	HASH_TABLE_ITERATE(q->worker_table, key, w)
	{
		// If poll table is not large enough, reallocate it
		if (n >= q->poll_table_size) {
			q->poll_table_size *= 2;
			q->poll_table = realloc(q->poll_table, sizeof(*q->poll_table) * q->poll_table_size);
			if (q->poll_table == NULL) {
				// if we can't allocate a poll table, we can't do anything else.
				fatal("reallocating memory for poll table failed.");
			}
		}

		q->poll_table[n].link = w->link;
		q->poll_table[n].events = LINK_READ;
		q->poll_table[n].revents = 0;
		n++;
	}

	return n;
}

static void vine_manager_compute_input_size(struct vine_manager *q, struct vine_task *t)
{
	t->input_files_size = -1;

	int64_t input_size = 0;
	struct vine_mount *m;
	LIST_ITERATE(t->input_mounts, m)
	{
		if (m->file->state == VINE_FILE_STATE_CREATED) {
			input_size += m->file->size;
		}
	}

	t->input_files_size = (int64_t)ceil(((double)input_size) / ONE_MEGABYTE);
}

/*
 * Determine the resources to allocate for a given task when assigned to a specific worker.
 * @param q The manager structure.
 * @param w The worker info structure.
 * @param t The task structure.
 * @return A pointer to a struct rmsummary describing the chosen resources for the given task.
 */

struct rmsummary *vine_manager_choose_resources_for_task(struct vine_manager *q, struct vine_worker_info *w, struct vine_task *t)
{
	struct rmsummary *limits = rmsummary_create(-1);

	/* Special case: A function-call task consumes no resources. */
	/* Return early, otherwise these zeroes are expanded to use the whole worker. */

	if (t->needs_library) {
		limits->cores = 0;
		limits->memory = 0;
		limits->disk = 0;
		limits->gpus = 0;
		return limits;
	}

	if (t->input_files_size < 0) {
		vine_manager_compute_input_size(q, t);
	}

	/* Compute the minimum and maximum resources for this task. */
	const struct rmsummary *min = vine_manager_task_resources_min(q, t);
	const struct rmsummary *max = vine_manager_task_resources_max(q, t);

	/* available disk for all sandboxes */
	int64_t available_disk = w->resources->disk.total - BYTES_TO_MEGABYTES(w->inuse_cache);

	/* do not count the size of input files as available.
	 * TODO: efficiently discount the size of files already at worker. */
	if (t->input_files_size > 0) {
		available_disk -= t->input_files_size;
	}

	rmsummary_merge_override_basic(limits, max);

	int use_whole_worker = 1;

	int proportional_whole_tasks = q->proportional_whole_tasks;
	if (t->resources_requested->memory > -1 || t->resources_requested->disk > -1) {
		/* if mem or disk are specified explicitely, do not expand resources to fill an integer number of tasks. With this,
		 * the task is assigned exactly the memory and disk specified. We do not do this for cores and gpus, as the use case
		 * here is to specify the number of cores and allocated the rest of the resources evenly. */
		proportional_whole_tasks = 0;
	}

	/* Proportionally assign the worker's resources to the task if configured. */
	if (q->proportional_resources) {

		/* Compute the proportion of the worker the task shall have across resource types. */
		double max_proportion = -1;
		double min_proportion = -1;

		if (w->resources->cores.total > 0) {
			max_proportion = MAX(max_proportion, limits->cores / w->resources->cores.total);
			min_proportion = MAX(min_proportion, min->cores / w->resources->cores.total);
		}

		if (w->resources->memory.total > 0) {
			max_proportion = MAX(max_proportion, limits->memory / w->resources->memory.total);
			min_proportion = MAX(min_proportion, min->memory / w->resources->memory.total);
		}

		if (available_disk > 0) {
			max_proportion = MAX(max_proportion, limits->disk / available_disk);
			min_proportion = MAX(min_proportion, min->disk / available_disk);
		}

		if (w->resources->gpus.total > 0) {
			max_proportion = MAX(max_proportion, limits->gpus / w->resources->gpus.total);
			min_proportion = MAX(min_proportion, min->gpus / w->resources->gpus.total);
		}

		/* If a max_proportion was defined, it cannot be less than a proportion using the minimum
		 * resources for the category. If it was defined, then the min_proportion is not relevant as the
		 * task will try to use the whole worker. */
		if (max_proportion != -1) {
			max_proportion = MAX(max_proportion, min_proportion);
		}

		/* If max_proportion or min_proportion > 1, then the task does not fit the worker for the
		 * specified resources. For the unspecified resources we use the whole
		 * worker as not to trigger a warning when checking for tasks that can't
		 * run on any available worker. */
		if (max_proportion > 1 || min_proportion > 1) {
			use_whole_worker = 1;
		} else if (max_proportion > 0) {
			use_whole_worker = 0;

			// adjust max_proportion so that an integer number of tasks fit the worker.
			if (proportional_whole_tasks) {
				max_proportion = 1.0 / (floor(1.0 / max_proportion));
			}

			/* when cores are unspecified, they are set to 0 if gpus are specified.
			 * Otherwise they get a proportion according to specified
			 * resources. Tasks will get at least one core. */
			if (limits->cores < 0 && limits->gpus > 0) {
				limits->cores = 0;
			} else {
				limits->cores = MAX(1, MAX(limits->cores, floor(w->resources->cores.total * max_proportion)));
			}

			/* unspecified gpus are always 0 */
			if (limits->gpus < 0) {
				limits->gpus = 0;
			}

			limits->memory = MAX(1, MAX(limits->memory, floor(w->resources->memory.total * max_proportion)));

			/* worker's disk is shared evenly among tasks that are not running,
			 * thus the proportion is modified by the current overcommit
			 * multiplier */
			limits->disk = MAX(1, MAX(limits->disk, floor(available_disk * max_proportion / q->resource_submit_multiplier)));
		}
	}

	/* If no resource was specified, use whole worker. */
	if (limits->cores < 1 && limits->gpus < 1 && limits->memory < 1 && limits->disk < 1) {
		use_whole_worker = 1;
	}
	/* At least one specified resource would use the whole worker, thus
	 * using whole worker for all unspecified resources. */
	if ((limits->cores > 0 && limits->cores >= w->resources->cores.total) || (limits->gpus > 0 && limits->gpus >= w->resources->gpus.total) ||
			(limits->memory > 0 && limits->memory >= w->resources->memory.total) || (limits->disk > 0 && limits->disk >= available_disk)) {

		use_whole_worker = 1;
	}

	if (use_whole_worker) {
		/* default cores for tasks that define gpus is 0 */
		if (limits->cores <= 0) {
			limits->cores = limits->gpus > 0 ? 0 : w->resources->cores.total;
		}

		/* default gpus is 0 */
		if (limits->gpus <= 0) {
			limits->gpus = 0;
		}

		if (limits->memory <= 0) {
			limits->memory = w->resources->memory.total;
		}

		if (limits->disk <= 0) {
			limits->disk = available_disk;
		}
	} else if (vine_schedule_in_ramp_down(q)) {
		/* if in ramp down, use all the free space of that worker. note that we don't use
		 * resource_submit_multiplier, as by definition in ramp down there are more workers than tasks. */
		limits->cores = limits->gpus > 0 ? 0 : (w->resources->cores.total - w->resources->cores.inuse);

		/* default gpus is 0 */
		if (limits->gpus <= 0) {
			limits->gpus = 0;
		}

		limits->memory = w->resources->memory.total - w->resources->memory.inuse;
		limits->disk = available_disk;
	}

	/* For disk, scale the estimated disk allocation by a [0, 1] factor (by default 0.75) to intentionally
	 * reserve some space for data movement between the sandbox and cache, and allow extra room for potential cache growth.
	 * This applies to tasks except function calls. */
	limits->disk *= q->disk_proportion_available_to_task;

	/* never go below specified min resources. */
	rmsummary_merge_max(limits, min);

	/* assume the user knows what they are doing... */
	rmsummary_merge_override_basic(limits, t->resources_requested);

	return limits;
}

/*
Start one task on a given worker by specializing the task to the worker,
sending the appropriate input files, and then sending the details of the task.
Note that the "infile" and "outfile" components of the task refer to
files that have already been uploaded into the worker's cache by the manager.
*/

static vine_result_code_t start_one_task(struct vine_manager *q, struct vine_worker_info *w, struct vine_task *t)
{
	struct rmsummary *limits = vine_manager_choose_resources_for_task(q, w, t);

	/*
	If this is a library task, then choose the number of slots to either
	match the explicit request, or set it to the number of cores.
	*/

	if (t->provides_library) {
		if (t->func_exec_mode == VINE_TASK_FUNC_EXEC_MODE_DIRECT) {
			t->function_slots_total = 1;
		} else if (t->function_slots_requested <= 0) {
			t->function_slots_total = limits->cores;
		} else {
			t->function_slots_total = t->function_slots_requested;
		}
	}

	char *command_line;

	if (q->monitor_mode && !t->needs_library) {
		command_line = vine_monitor_wrap(q, w, t, limits);
	} else {
		command_line = xxstrdup(t->command_line);
	}

	vine_result_code_t result = vine_manager_put_task(q, w, t, command_line, limits, 0);

	free(command_line);

	if (result == VINE_SUCCESS) {
		t->current_resource_box = limits;
		rmsummary_merge_override_basic(t->resources_allocated, limits);
		debug(D_VINE, "%s (%s) busy on '%s'", w->hostname, w->addrport, t->command_line);
	} else {
		rmsummary_delete(limits);
	}

	return result;
}

static void count_worker_resources(struct vine_manager *q, struct vine_worker_info *w)
{
	w->resources->cores.inuse = 0;
	w->resources->memory.inuse = 0;
	w->resources->disk.inuse = 0;
	w->resources->gpus.inuse = 0;

	update_max_worker(q, w);

	if (w->resources->workers.total < 1) {
		return;
	}

	uint64_t task_id;
	struct vine_task *task;

	ITABLE_ITERATE(w->current_tasks, task_id, task)
	{
		struct rmsummary *box = task->current_resource_box;
		if (!box)
			continue;
		w->resources->cores.inuse += box->cores;
		w->resources->memory.inuse += box->memory;
		w->resources->disk.inuse += box->disk;
		w->resources->gpus.inuse += box->gpus;
	}

	w->resources->disk.inuse += BYTES_TO_MEGABYTES(w->inuse_cache);
}

static void update_max_worker(struct vine_manager *q, struct vine_worker_info *w)
{
	if (!w) {
		return;
	}

	if (w->resources->workers.total < 1) {
		return;
	}

	if (q->current_max_worker->cores < w->resources->cores.total) {
		q->current_max_worker->cores = w->resources->cores.total;
	}

	if (q->current_max_worker->memory < w->resources->memory.total) {
		q->current_max_worker->memory = w->resources->memory.total;
	}

	if (q->current_max_worker->disk < (w->resources->disk.total - BYTES_TO_MEGABYTES(w->inuse_cache))) {
		q->current_max_worker->disk = w->resources->disk.total - BYTES_TO_MEGABYTES(w->inuse_cache);
	}

	if (q->current_max_worker->gpus < w->resources->gpus.total) {
		q->current_max_worker->gpus = w->resources->gpus.total;
	}
}

/* we call this function when a worker is disconnected. For efficiency, we use
 * update_max_worker when a worker sends resource updates. */
static void find_max_worker(struct vine_manager *q)
{
	q->current_max_worker->cores = 0;
	q->current_max_worker->memory = 0;
	q->current_max_worker->disk = 0;
	q->current_max_worker->gpus = 0;

	char *key;
	struct vine_worker_info *w;

	HASH_TABLE_ITERATE(q->worker_table, key, w)
	{
		if (w->resources->workers.total > 0) {
			update_max_worker(q, w);
		}
	}
}

/* Tell worker to kill all empty libraries except the case where
 * the task is a function call and the library can run it.
 * This code corresponds to the assumption of
 * @vine.schedule.c:check_worker_have_enough_resources() - empty libraries
 * are not counted towards the resources in use and will be killed if needed. */
static void kill_empty_libraries_on_worker(struct vine_manager *q, struct vine_worker_info *w, struct vine_task *t)
{
	uint64_t libtask_id;
	struct vine_task *libtask;
	ITABLE_ITERATE(w->current_libraries, libtask_id, libtask)
	{
		if (libtask->function_slots_inuse == 0 && (!t->needs_library || strcmp(t->needs_library, libtask->provides_library))) {
			vine_cancel_by_task_id(q, libtask_id);
		}
	}
}

/*
Commit a given task to a worker by sending the task details,
then updating all auxiliary data structures to note the
assignment and the new task state.

If the commit should fail for any reason, then this function
is responsible for invoke handle_failure in order to put the
task/worker back into the proper state.
*/

static vine_result_code_t commit_task_to_worker(struct vine_manager *q, struct vine_worker_info *w, struct vine_task *t)
{
	vine_result_code_t result = VINE_SUCCESS;

	/* Kill unused libraries on this worker to reclaim resources. */
	/* Matches assumption in vine_schedule.c:check_worker_have_enough_resources() */
	kill_empty_libraries_on_worker(q, w, t);

	/* If this is a function needing a library, dispatch the library. */
	if (t->needs_library) {
		/* Consider whether the library task is already on that machine. */
		t->library_task = vine_schedule_find_library(q, w, t->needs_library);
		if (!t->library_task) {
			/* Otherwise send the library to the worker. */
			/* Note that this call will re-enter commit_task_to_worker. */
			t->library_task = send_library_to_worker(q, w, t->needs_library);

			/*
			Careful, this is an ugly special case.
			The library dispatch could have failed for any number of reasons,
			including a problem with the worker, or a problem or limitation
			with the library task.  The function call task doesn't necessarily
			have a problem, but we haven't committed it to anything either.
			So, we fail with code VINE_MGR_FAILURE, which tells the caller
			to put it back in the queue without doing anything.
			*/

			if (!t->library_task) {
				return VINE_MGR_FAILURE;
			}
		}
		/* add a reference to the library task, since it may exit unexpectedly.
		 * its completion message could arrive before the associated function tasks finish.
		 * once the manager sees the completion, the library task may be freed,
		 * but other function tasks could still hold dangling references.
		 * to avoid this, we increment the library task's reference count when a function task starts,
		 * and decrement it when the function task completes. */
		vine_task_addref(t->library_task);
		/* If start_one_task_fails, this will be decremented in handle_failure below. */
		t->library_task->function_slots_inuse++;
	}
	/* If this is a library task, bookkeep it on the worker's side */
	if (t->provides_library) {
		itable_insert(w->current_libraries, t->task_id, t);
	}

	t->hostname = xxstrdup(w->hostname);
	t->addrport = xxstrdup(w->addrport);

	t->time_when_commit_start = timestamp_get();
	result = start_one_task(q, w, t);
	t->time_when_commit_end = timestamp_get();

	itable_insert(w->current_tasks, t->task_id, t);
	t->worker = w;

	change_task_state(q, t, VINE_TASK_RUNNING);

	t->try_count += 1;
	q->stats->tasks_dispatched += 1;

	count_worker_resources(q, w);

	if (result != VINE_SUCCESS) {
		debug(D_VINE, "Failed to send task %d to worker %s (%s).", t->task_id, w->hostname, w->addrport);
		handle_failure(q, w, t, result);
	}

	return result;
}

static vine_result_code_t commit_task_group_to_worker(struct vine_manager *q, struct vine_worker_info *w, struct vine_task *t)
{
	vine_result_code_t result = VINE_SUCCESS;

	struct list *l = NULL;
	if (t->group_id) {
		l = itable_lookup(q->task_group_table, t->group_id);
		list_remove(l, t);
		// decrement refcount
		vine_task_delete(t);
	}

	int counter = 0;
	do {

		if (counter && (result == VINE_SUCCESS)) {
			int t_idx = priority_queue_find_idx(q->ready_tasks, t);
			priority_queue_remove(q->ready_tasks, t_idx);
			// decrement refcount
			vine_task_delete(t);
		}
		result = commit_task_to_worker(q, w, t);
		counter++;
	} while ((l && (t = list_pop_head(l))));

	debug(D_VINE, "Sent batch of %d tasks to worker %s", counter, w->hostname);
	return result;
}

/* 1 if task resubmitted, 0 otherwise */
static int resubmit_task_on_exhaustion(struct vine_manager *q, struct vine_worker_info *w, struct vine_task *t)
{
	if (t->result != VINE_RESULT_RESOURCE_EXHAUSTION) {
		return 0;
	}

	if (t->resources_measured && t->resources_measured->limits_exceeded) {
		struct jx *j = rmsummary_to_json(t->resources_measured->limits_exceeded, 1);
		if (j) {
			char *str = jx_print_string(j);
			debug(D_VINE, "Task %d exhausted resources on %s (%s): %s\n", t->task_id, w->hostname, w->addrport, str);
			free(str);
			jx_delete(j);
		}
	} else {
		debug(D_VINE, "Task %d exhausted resources on %s (%s), but not resource usage was available.\n", t->task_id, w->hostname, w->addrport);
	}

	struct category *c = vine_category_lookup_or_create(q, t->category);
	category_allocation_t next = category_next_label(c,
			t->resource_request,
			/* resource overflow */ 1,
			t->resources_requested,
			t->resources_measured);

	if (next == CATEGORY_ALLOCATION_ERROR) {
		debug(D_VINE, "Task %d failed given max resource exhaustion.\n", t->task_id);
	} else {
		debug(D_VINE, "Task %d resubmitted using new resource allocation.\n", t->task_id);
		t->resource_request = next;
		change_task_state(q, t, VINE_TASK_READY);
		return 1;
	}

	return 0;
}

/* 1 if task resubmitted, 0 otherwise */
static int resubmit_task_on_sandbox_exhaustion(struct vine_manager *q, struct vine_worker_info *w, struct vine_task *t)
{
	if (t->result != VINE_RESULT_SANDBOX_EXHAUSTION) {
		return 0;
	}

	struct category *c = vine_category_lookup_or_create(q, t->category);

	/* on sandbox exhausted, the resources allocated correspond to the overflown sandbox */
	double sandbox = t->resources_allocated->disk;

	/* grow sandbox by given factor (default is two) */
	sandbox *= q->sandbox_grow_factor * sandbox;

	/* take the MAX in case min_vine_sandbox was updated before th result of this task was processed */
	c->min_vine_sandbox = MAX(c->min_vine_sandbox, sandbox);

	debug(D_VINE, "Task %d exhausted disk sandbox on %s (%s).\n", t->task_id, w->hostname, w->addrport);
	double max_allowed_disk = MAX(t->resources_requested->disk, c->max_allocation->disk);

	if (max_allowed_disk > -1 && c->min_vine_sandbox < max_allowed_disk) {
		debug(D_VINE, "Task %d failed given max disk limit for sandbox.\n", t->task_id);
		return 0;
	}

	change_task_state(q, t, VINE_TASK_READY);

	return 1;
}

static int resubmit_if_needed(struct vine_manager *q, struct vine_worker_info *w, struct vine_task *t)
{
	/* in this function, any change_task_state should only be to VINE_TASK_READY */
	if (t->result == VINE_RESULT_FORSAKEN) {
		if (t->max_forsaken > -1 && t->forsaken_count > t->max_forsaken) {
			return 0;
		}

		/* forsaken tasks get a retry back as they are victims of circumstance */
		t->try_count -= 1;
		change_task_state(q, t, VINE_TASK_READY);
		return 1;
	}

	if (t->max_retries > 0 && t->try_count > t->max_retries) {
		// tasks returns to user with the VINE_RESULT_* of the last attempt
		return 0;
	}

	/* special handlings per result. note that most results are terminal, that is tasks are not retried even if they
	 * have not reached max_retries. */
	switch (t->result) {
	case VINE_RESULT_RESOURCE_EXHAUSTION:
		return resubmit_task_on_exhaustion(q, w, t);
		break;
	case VINE_RESULT_SANDBOX_EXHAUSTION:
		return resubmit_task_on_sandbox_exhaustion(q, w, t);
		break;
	default:
		/* by default tasks are not resumitted */
		return 0;
	}
}

/*
Remove a running or completed task from a worker, and then update
all auxiliary data structures to remove the association
and change the task state.
*/

static void reap_task_from_worker(struct vine_manager *q, struct vine_worker_info *w, struct vine_task *t, vine_task_state_t new_state)
{
	/* hotfix: do not reap the task if it has been reaped before */
	if (!t->worker) {
		return;
	}

	/* Make sure the task and worker agree before changing anything. */
	assert(t->worker == w);

	/* Tell worker to remove the task sandbox (and if necessary, the running process) */
	vine_manager_send(q, w, "kill %d\n", t->task_id);

	w->total_task_time += t->time_workers_execute_last;

	rmsummary_delete(t->current_resource_box);
	t->current_resource_box = 0;

	itable_remove(w->current_tasks, t->task_id);

	if (t->provides_library) {
		itable_remove(w->current_libraries, t->task_id);
	}

	/* if t is a function task, t->library_task should not be invalidated, and we decrement the reference count of the library task.
	 * if t->library_task is NULL or it had been released before, then something is going wrong. */
	if (t->needs_library && t->library_task) {
		t->library_task->function_slots_inuse = MAX(0, t->library_task->function_slots_inuse - 1);
		vine_task_delete(t->library_task);
		t->library_task = NULL;
	}

	t->worker = 0;

	switch (t->state) {
	case VINE_TASK_RUNNING:
		itable_remove(q->running_table, t->task_id);
		break;
	case VINE_TASK_WAITING_RETRIEVAL:
		list_remove(q->waiting_retrieval_list, t);
		break;
	default:
		assert(t->state > VINE_TASK_READY);
		break;
	}

	/*
	When a normal task or recovery task leaves a worker, it goes back
	into the proper queue.  But a library task was generated just for
	that worker, so it always goes into the RETRIEVED state because it
	is not going back.
	*/

	switch (t->type) {
	case VINE_TASK_TYPE_STANDARD:
	case VINE_TASK_TYPE_RECOVERY:
		if (new_state != VINE_TASK_RETRIEVED || !resubmit_if_needed(q, w, t)) {
			change_task_state(q, t, new_state);
		}
		break;
	case VINE_TASK_TYPE_LIBRARY_INSTANCE:
		change_task_state(q, t, VINE_TASK_RETRIEVED);
		break;
		return;

	case VINE_TASK_TYPE_LIBRARY_TEMPLATE:
		/* A library template should not be scheduled... */
		change_task_state(q, t, VINE_TASK_RETRIEVED);
		break;
		return;
	}

	count_worker_resources(q, w);
}

/*
Determine whether there is transfer capacity to assign this task to this worker.
Returns true on success, false if there are insufficient transfer sources.
If a file can be fetched from a substitute source,
this function modifies the file->substitute field to reflect that source.
*/

int vine_manager_transfer_capacity_available(struct vine_manager *q, struct vine_worker_info *w, struct vine_task *t)
{
	struct vine_mount *m;

	LIST_ITERATE(t->input_mounts, m)
	{
		/* Is the file already present on that worker? */
		struct vine_file_replica *replica;

		if ((replica = vine_file_replica_table_lookup(w, m->file->cached_name)))
			continue;

		struct vine_worker_info *peer;
		int found_match = 0;

		/* If there is a singly declared mini task dependency linked to multiple created tasks, they
		 * will all share the same reference to it, and consequently share its input file(s).
		 * We modify the object each time we schedule a peer transfer by adding a substitute url.
		 * We must clear the substitute pointer each task we send to ensure we aren't using
		 * a previously scheduled url. */
		if (m->substitute) {
			vine_file_delete(m->substitute);
			m->substitute = NULL;
		}

		/* Provide a substitute file object to describe the peer. */
		if (!(m->file->flags & VINE_PEER_NOSHARE) && (m->file->cache_level > VINE_CACHE_LEVEL_TASK)) {
			if ((peer = vine_file_replica_table_find_worker(q, m->file->cached_name))) {
				char *peer_source = string_format("%s/%s", peer->transfer_url, m->file->cached_name);
				m->substitute = vine_file_substitute_url(m->file, peer_source, peer);
				free(peer_source);
				found_match = 1;
			}
		}

		/* If that resulted in a match, move on to the next file. */
		if (found_match) {
			continue;
		}

		/*
		If no match was found, the behavior depends on the original file type.
		URLs can fetch from the original if capacity is available.
		TEMPs can only fetch from peers, so no match is fatal.
		Any other kind can be provided by the manager at dispatch.
		*/
		if (m->file->type == VINE_URL) {
			/* For a URL transfer, we can fall back to the original if capacity is available. */
			if (vine_current_transfers_url_in_use(q, m->file->source) >= q->file_source_max_transfers) {
				return 0;
			} else {
				/* keep going */
			}
		} else if (m->file->type == VINE_TEMP) {
			//  debug(D_VINE,"task %lld has no ready transfer source for temp %s",(long
			//  long)t->task_id,m->file->cached_name);
			return 0;
		} else if (m->file->type == VINE_MINI_TASK) {
			if (!vine_manager_transfer_capacity_available(q, w, m->file->mini_task)) {
				return 0;
			}
		} else {
			/* keep going */
		}
	}

	return 1;
}

/*
If this task produces temporary files, then we must create a recovery task as a copy
of the original task that can be used to re-create those files if they are lost.
The recovery task must be a distinct copy of the original, because the original will
be returned to the user and may be deleted, modified, etc before the recovery task
even needs to be used.
*/

static void vine_manager_create_recovery_tasks(struct vine_manager *q, struct vine_task *t)
{
	struct vine_mount *m;
	struct vine_task *recovery_task = 0;

	/* Only regular tasks get recovery tasks */
	if (t->type != VINE_TASK_TYPE_STANDARD) {
		return;
	}

	LIST_ITERATE(t->output_mounts, m)
	{
		if (m->file->type == VINE_TEMP) {
			if (!recovery_task) {
				recovery_task = vine_task_copy(t);
				recovery_task->type = VINE_TASK_TYPE_RECOVERY;
			}

			m->file->recovery_task = vine_task_addref(recovery_task);
			m->file->original_producer_task_id = t->task_id;
		}
	}

	/*
	Remove the original reference to the recovery task,
	so that only the file pointers carry the needed reference.
	The recovery task does not get entered into the task table
	unless it is needed for execution.
	*/

	vine_task_delete(recovery_task);
}

/*
Consider whether a given recovery task rt should be submitted, so as to re-generate
the necessary output files.  This should only happen if the output files have not been
generated yet.
*/

static void vine_manager_consider_recovery_task(struct vine_manager *q, struct vine_file *lost_file, struct vine_task *rt)
{
	if (!rt) {
		return;
	}

	/* Prevent race between original task and recovery task after worker crash.
	 * Example: Task T completes on worker W, creates file F, T moves to WAITING_RETRIEVAL.
	 * W crashes before stdout retrieval, T gets rescheduled to READY, F is lost and triggers
	 * recovery task. Without this check, both original T and recovery task run concurrently. */
	if (lost_file->original_producer_task_id > 0) {
		struct vine_task *original_task = itable_lookup(q->tasks, lost_file->original_producer_task_id);
		/* If original task is still active, don't submit recovery task */
		if (original_task && original_task->state != VINE_TASK_DONE) {
			return;
		}
	}

	/* Do not try to group recovery tasks */
	rt->group_id = 0;

	switch (rt->state) {
	case VINE_TASK_INITIAL:
		/* The recovery task has never been run, so submit it now. */
		vine_submit(q, rt);
		notice(D_VINE, "Submitted recovery task %d (%s) to re-create lost temporary file %s.", rt->task_id, rt->command_line, lost_file->cached_name);
		break;
	case VINE_TASK_READY:
	case VINE_TASK_RUNNING:
	case VINE_TASK_WAITING_RETRIEVAL:
	case VINE_TASK_RETRIEVED:
		/* The recovery task is in the process of running, just wait until it is done. */
		break;
	case VINE_TASK_DONE:
		/* The recovery task previously ran to completion, so it must be reset and resubmitted. */
		/* Note that the recovery task has already "left" the manager and so we do not manipulate internal state
		 * here. */
		vine_task_reset(rt);
		vine_submit(q, rt);
		notice(D_VINE, "Submitted recovery task %d (%s) to re-create lost temporary file %s.", rt->task_id, rt->command_line, lost_file->cached_name);
		break;
	}
}

/*
Determine whether the input files needed for this task are available in some form.
Most file types (FILE, URL, BUFFER) we can materialize on demand.
But TEMP files must have been created by a prior task.
If they are no longer present, we cannot run this task,
and should consider re-creating it via a recovery task.
*/

static int vine_manager_check_inputs_available(struct vine_manager *q, struct vine_task *t)
{
	struct vine_mount *m;
	/* all input files are available, if not, consider recovery tasks for them at once */
	int all_available = 1;
	LIST_ITERATE(t->input_mounts, m)
	{
		struct vine_file *f = m->file;
		if (f->type == VINE_FILE && f->state == VINE_FILE_STATE_PENDING) {
			all_available = 0;
		} else if (file_needs_recovery(q, f)) {
			vine_manager_consider_recovery_task(q, f, f->recovery_task);
			all_available = 0;
		}
	}
	return all_available;
}

/*
Determine whether there is a suitable library task for a function call task.
*/

static int vine_manager_check_library_for_function_call(struct vine_manager *q, struct vine_task *t)
{
	if (!t->needs_library || hash_table_lookup(q->library_templates, t->needs_library))
		return 1;
	return 0;
}

/*
Consider if a task is eligible to run.
*/
int consider_task(struct vine_manager *q, struct vine_task *t)
{
	timestamp_t now_usecs = timestamp_get();
	double now_secs = ((double)now_usecs) / ONE_SECOND;

	// Skip task if min requested start time not met.
	if (t->resources_requested->start > now_secs) {
		return 0;
	}

	// Skip if this task failed recently
	if (t->time_when_last_failure + q->transient_error_interval > now_usecs) {
		return 0;
	}

	// Skip if category already running maximum allowed tasks
	struct category *c = vine_category_lookup_or_create(q, t->category);
	if (c->max_concurrent > -1 && c->max_concurrent <= c->vine_stats->tasks_running) {
		return 0;
	}

	// Skip task if temp input files have not been materialized.
	if (!vine_manager_check_inputs_available(q, t)) {
		return 0;
	}

	// Skip function call task if no suitable library template was installed.
	if (!vine_manager_check_library_for_function_call(q, t)) {
		return 0;
	}

	// All checks passed, task is eligible to run.
	return 1;
}

/*
Advance the state of the system by selecting one task available
to run, finding the best worker for that task, and then committing
the task to the worker.
*/

static int send_one_task(struct vine_manager *q, int *tasks_ready_left_to_consider)
{
	int t_idx;
	struct vine_task *t;

	int iter_count = 0;
	int iter_depth = MIN(priority_queue_size(q->ready_tasks), q->attempt_schedule_depth);

	// Iterate over the ready tasks by priority.
	// The first time we arrive here, the task with the highest priority is considered. However, there may be various reasons
	// 	that this particular task is not eligible to run, such as: 1) the task requires more resources than the workers have;
	// 	2) the task requires input files that are not available; 3) the task failed recently; etc. (check consider_task function)
	// Therefore, we may permit occasional skips of the highest priority task, and consider the next one in the queue. Similarly,
	// 	other tasks may be skipped, too, until we find a task that is able to run.
	// For a priority queue, iterating over tasks by priority is expensive, as it requires a full sort of the queue. Therefore,
	// 	we simply iterate by numerical index if the task at the top is unable to run, and reset the cursor to the top if events
	// 	that may enable tasks prior to the current cursor to run occur. Specifically, the following events should trigger a reset:
	// 	1. Task retrieval from worker (resources released or inputs available)
	// 	2. New worker connection (more resources available)
	//  3. Delete/Insert an element prior/equal to the rotate cursor (tasks prior to the current cursor changed)
	// 1 and 2 are explicitly handled by the manager where calls priority_queue_rotate_reset, while 3 is implicitly handled by
	// the priority queue data structure where also invokes priority_queue_rotate_reset.
	PRIORITY_QUEUE_ROTATE_ITERATE(q->ready_tasks, t_idx, t, iter_count, iter_depth)
	{
		*tasks_ready_left_to_consider -= 1;

		if (!consider_task(q, t)) {
			continue;
		}

		// Find the best worker for the task
		q->stats_measure->time_scheduling = timestamp_get();
		struct vine_worker_info *w = vine_schedule_task_to_worker(q, t);
		q->stats->time_scheduling += timestamp_get() - q->stats_measure->time_scheduling;

		if (w) {
			priority_queue_remove(q->ready_tasks, t_idx);

			// do not continue if this worker is running a group task
			if (q->task_groups_enabled) {
				struct vine_task *it;
				uint64_t taskid;
				ITABLE_ITERATE(w->current_tasks, taskid, it)
				{
					if (it->group_id) {
						return 0;
					}
				}
			}

			vine_result_code_t result;
			if (q->task_groups_enabled) {
				result = commit_task_group_to_worker(q, w, t);
			} else {
				result = commit_task_to_worker(q, w, t);
			}

			switch (result) {
			case VINE_SUCCESS:
				/* return on successful commit. */
				return 1;
				break;
			case VINE_APP_FAILURE:
			case VINE_WORKER_FAILURE:
				/* failed to dispatch, commit put the task back in the right place. */
				break;
			case VINE_MGR_FAILURE:
				/* special case, commit had a chained failure. */
				priority_queue_push(q->ready_tasks, t, t->priority);
				break;
			case VINE_END_OF_LIST:
				/* shouldn't happen, keep going */
				break;
			}
		}
	}

	return 0;
}

/*
Finding a worker that has tasks waiting to be retrieved, then fetch the outputs
of those tasks. Returns the number of tasks received.
*/
static int receive_tasks_from_worker(struct vine_manager *q, struct vine_worker_info *w, int count_received_so_far)
{
	struct vine_task *t;
	uint64_t task_id;

	int tasks_received = 0;

	/* if the function was called, receive at least one task */
	int max_to_receive = MAX(1, q->max_retrievals - count_received_so_far);

	/* if appropriate, receive all the tasks from the worker */
	if (q->worker_retrievals) {
		max_to_receive = itable_size(w->current_tasks);
	}

	/* Now consider all tasks assigned to that worker .*/
	ITABLE_ITERATE(w->current_tasks, task_id, t)
	{
		/* If the task is waiting to be retrieved... */
		if (t->state == VINE_TASK_WAITING_RETRIEVAL) {
			/* Attempt to fetch it. */
			if (fetch_outputs_from_worker(q, w, task_id)) {
				/* If it was fetched, update stats and keep going. */
				tasks_received++;

				if (tasks_received >= max_to_receive) {
					break;
				}
			} else {
				/* But if the fetch failed, the worker is no longer vaild, bail out. */
				return tasks_received;
			}
		}
	}

	/* Consider removing the worker if it is empty. */
	vine_manager_factory_worker_prune(q, w);

	return tasks_received;
}

/*
Sends keepalives to check if connected workers are responsive,
and ask for updates If not, removes those workers.
*/

static void ask_for_workers_updates(struct vine_manager *q)
{
	struct vine_worker_info *w;
	char *key;
	timestamp_t current_time = timestamp_get();

	HASH_TABLE_ITERATE(q->worker_table, key, w)
	{

		if (q->keepalive_interval > 0) {

			/* we have not received taskvine message from worker yet, so we
			 * simply check again its start_time. */
			if (!strcmp(w->hostname, "unknown")) {
				if ((int)((current_time - w->start_time) / 1000000) >= q->keepalive_timeout) {
					debug(D_VINE, "Removing worker %s (%s): hasn't sent its initialization in more than %d s", w->hostname, w->addrport, q->keepalive_timeout);
					handle_worker_failure(q, w);
				}
				continue;
			}

			// send new keepalive check only (1) if we received a response since last keepalive check AND
			// (2) we are past keepalive interval
			if (w->last_msg_recv_time > w->last_update_msg_time) {
				int64_t last_update_elapsed_time = (int64_t)(current_time - w->last_update_msg_time) / 1000000;
				if (last_update_elapsed_time >= q->keepalive_interval) {
					if (vine_manager_send(q, w, "check\n") < 0) {
						debug(D_VINE, "Failed to send keepalive check to worker %s (%s).", w->hostname, w->addrport);
						handle_worker_failure(q, w);
					} else {
						debug(D_VINE, "Sent keepalive check to worker %s (%s)", w->hostname, w->addrport);
						w->last_update_msg_time = current_time;
					}
				}
			} else {
				// we haven't received a message from worker since its last keepalive check. Check if
				// time since we last polled link for responses has exceeded keepalive timeout. If so,
				// remove worker.
				if (q->link_poll_end > w->last_update_msg_time) {
					if ((int)((q->link_poll_end - w->last_update_msg_time) / 1000000) >= q->keepalive_timeout) {
						debug(D_VINE,
								"Removing worker %s (%s): hasn't responded to keepalive check for more than %d s",
								w->hostname,
								w->addrport,
								q->keepalive_timeout);
						handle_worker_failure(q, w);
					}
				}
			}
		}
	}
}

/*
If disconnect slow workers is enabled, then look for workers that
have taken too long to execute a task, and disconnect
them, under the assumption that they are halted or faulty.
*/

static int disconnect_slow_workers(struct vine_manager *q)
{
	struct category *c;
	char *category_name;

	struct vine_worker_info *w;
	struct vine_task *t;
	uint64_t task_id;

	int removed = 0;

	/* optimization. If no category has a multiplier, simply return. */
	int disconnect_slow_flag = 0;

	HASH_TABLE_ITERATE(q->categories, category_name, c)
	{

		struct vine_stats *stats = c->vine_stats;
		if (!stats) {
			/* no stats have been computed yet */
			continue;
		}

		if (stats->tasks_done < 10) {
			c->average_task_time = 0;
			continue;
		}

		c->average_task_time = (stats->time_workers_execute_good + stats->time_send_good + stats->time_receive_good) / stats->tasks_done;

		if (c->fast_abort > 0)
			disconnect_slow_flag = 1;
	}

	if (!disconnect_slow_flag)
		return 0;

	struct category *c_def = vine_category_lookup_or_create(q, "default");

	timestamp_t current = timestamp_get();

	ITABLE_ITERATE(q->tasks, task_id, t)
	{

		c = vine_category_lookup_or_create(q, t->category);
		/* disconnect slow workers is not enabled for this category */
		if (c->fast_abort == 0)
			continue;

		timestamp_t runtime = current - t->time_when_commit_start;
		timestamp_t average_task_time = c->average_task_time;

		/* Not enough samples, skip the task. */
		if (average_task_time < 1)
			continue;

		double multiplier;
		if (c->fast_abort > 0) {
			multiplier = c->fast_abort;
		} else if (c_def->fast_abort > 0) {
			/* This category uses the default multiplier. (< 0 use default, 0 deactivate). */
			multiplier = c_def->fast_abort;
		} else {
			/* deactivated for the default category. */
			continue;
		}

		if (runtime >= (average_task_time * (multiplier + t->workers_slow))) {
			w = t->worker;
			if (w && (w->type == VINE_WORKER_TYPE_WORKER)) {
				debug(D_VINE, "Task %d is taking too long. Removing from worker.", t->task_id);
				reset_task_to_state(q, t, VINE_TASK_READY);
				t->workers_slow++;

				/* a task cannot mark two different workers as suspect */
				if (t->workers_slow > 1) {
					continue;
				}

				if (w->alarm_slow_worker > 0) {
					/* this is the second task in a row that triggered a disconnection
					 * as a slow worker, therefore we have evidence that this
					 * indeed a slow worker (rather than a task) */

					debug(D_VINE,
							"Removing worker %s (%s): takes too long to execute the current task - %.02lf s (average task execution time by other workers is %.02lf s)",
							w->hostname,
							w->addrport,
							runtime / 1000000.0,
							average_task_time / 1000000.0);
					vine_block_host_with_timeout(q, w->hostname, q->option_blocklist_slow_workers_timeout);
					vine_manager_remove_worker(q, w, VINE_WORKER_DISCONNECT_FAST_ABORT);

					q->stats->workers_slow++;
					removed++;
				}

				w->alarm_slow_worker = 1;
			}
		}
	}

	return removed;
}

/* Forcibly shutdown a worker by telling it to exit, then disconnect it. */

int vine_manager_shut_down_worker(struct vine_manager *q, struct vine_worker_info *w)
{
	if (!w)
		return 0;

	vine_manager_send(q, w, "exit\n");
	vine_manager_remove_worker(q, w, VINE_WORKER_DISCONNECT_EXPLICIT);
	q->stats->workers_released++;

	return 1;
}

static int shutdown_drained_workers(struct vine_manager *q)
{
	struct list *workers_to_remove = list_create();

	/* careful: don't remove workers from worker_table while iterating over it */
	char *worker_hashkey = NULL;
	struct vine_worker_info *w = NULL;
	HASH_TABLE_ITERATE(q->worker_table, worker_hashkey, w)
	{
		if (w->draining && itable_size(w->current_tasks) == 0) {
			list_push_tail(workers_to_remove, w);
		}
	}

	int removed = 0;
	while ((w = list_pop_head(workers_to_remove))) {
		vine_manager_shut_down_worker(q, w);
		removed++;
	}

	list_delete(workers_to_remove);

	return removed;
}

/* Comparator function for checking if a task matches a given tag. */

static int task_tag_comparator(struct vine_task *t, const char *tag)
{

	if (!t->tag && !tag) {
		return 1;
	}

	if (!t->tag || !tag) {
		return 0;
	}

	return !strcmp(t->tag, tag);
}

/*
Reset a specific task and return it to a known state.
The task could be in any state in any data structure,
including already running on a worker.  So, it must be
removed from its current data structure and then
transitioned to a new state and the corresponding
data structure.
*/

static void reset_task_to_state(struct vine_manager *q, struct vine_task *t, vine_task_state_t new_state)
{
	int t_idx;
	struct vine_worker_info *w = t->worker;

	switch (t->state) {
	case VINE_TASK_INITIAL:
		/* should not happen: this means task was never submitted */
		break;

	case VINE_TASK_READY:
		t_idx = priority_queue_find_idx(q->ready_tasks, t);
		priority_queue_remove(q->ready_tasks, t_idx);
		change_task_state(q, t, new_state);
		break;

	case VINE_TASK_RUNNING:
		/* t->worker must be set if in RUNNING state */
		assert(w);

		/* Remove the running task and update all data structures. */
		reap_task_from_worker(q, w, t, new_state);

		/* After task is killed, delete non-cacheable inputs and all (incomplete) output files from the worker cache. */
		delete_worker_files(q, w, t->input_mounts, VINE_CACHE_LEVEL_TASK);
		delete_worker_files(q, w, t->output_mounts, VINE_CACHE_LEVEL_FOREVER);

		/* change_task_state() happened inside reap_task_from_worker */

		break;

	case VINE_TASK_WAITING_RETRIEVAL:
		list_remove(q->waiting_retrieval_list, t);
		change_task_state(q, t, new_state);
		break;

	case VINE_TASK_RETRIEVED:
		list_remove(q->retrieved_list, t);
		change_task_state(q, t, new_state);
		break;

	case VINE_TASK_DONE:
		/* should not happen: this means task was already returned */
		break;
	}
}

/* Search for any one task that matches the given tag string. */

static struct vine_task *find_task_by_tag(struct vine_manager *q, const char *task_tag)
{
	struct vine_task *t;
	uint64_t task_id;

	ITABLE_ITERATE(q->tasks, task_id, t)
	{
		if (task_tag_comparator(t, task_tag)) {
			return t;
		}
	}

	return NULL;
}

/******************************************************/
/************* taskvine public functions *************/
/******************************************************/

struct vine_manager *vine_create(int port)
{
	return vine_ssl_create(port, NULL, NULL);
}

struct vine_manager *vine_ssl_create(int port, const char *key, const char *cert)
{
	struct vine_manager *q = malloc(sizeof(*q));
	if (!q) {
		fprintf(stderr, "Error: failed to allocate memory for manager.\n");
		return 0;
	}
	char *envstring;

	random_init();

	memset(q, 0, sizeof(*q));

	if (port == 0) {
		envstring = getenv("VINE_PORT");
		if (envstring) {
			port = atoi(envstring);
		}
	}

	/* compatibility code */
	if (getenv("VINE_LOW_PORT"))
		setenv("TCP_LOW_PORT", getenv("VINE_LOW_PORT"), 0);
	if (getenv("VINE_HIGH_PORT"))
		setenv("TCP_HIGH_PORT", getenv("VINE_HIGH_PORT"), 0);

	char *runtime_dir = vine_runtime_directory_create();
	if (!runtime_dir) {
		debug(D_NOTICE, "Could not create runtime directories");
		return 0;
	}

	// set debug logfile as soon as possible need to manually use runtime_dir
	// as the manager has not been created yet, but we would like to have debug
	// information of its creation.
	char *debug_tmp = string_format("%s/vine-logs/debug", runtime_dir);
	vine_enable_debug_log(debug_tmp);
	free(debug_tmp);

	q->manager_link = link_serve(port);
	if (!q->manager_link) {
		debug(D_NOTICE, "Could not create manager on port %i.", port);
		free(q);
		return 0;
	} else {
		char address[LINK_ADDRESS_MAX];
		link_address_local(q->manager_link, address, &q->port);
	}

	debug(D_VINE, "manager start");

	q->runtime_directory = runtime_dir;

	q->ssl_key = key ? strdup(key) : 0;
	q->ssl_cert = cert ? strdup(cert) : 0;

	if (q->ssl_key || q->ssl_cert)
		q->ssl_enabled = 1;

	getcwd(q->workingdir, PATH_MAX);

	q->properties = hash_table_create(3, 0);

	/*
	Do it the long way around here so that m->uuid
	is a plain string pointer and we don't end up polluting
	taskvine.h with dttools/uuid.h
	*/
	cctools_uuid_t local_uuid;
	cctools_uuid_create(&local_uuid);
	q->uuid = strdup(local_uuid.str);

	q->next_task_id = 1;
	q->fixed_location_in_queue = 0;

	q->ready_tasks = priority_queue_create(0);
	q->running_table = itable_create(0);
	q->waiting_retrieval_list = list_create();
	q->retrieved_list = list_create();

	q->tasks = itable_create(0);
	q->library_templates = hash_table_create(0, 0);

	q->worker_table = hash_table_create(0, 0);
	q->file_worker_table = hash_table_create(0, 0);
	q->temp_files_to_replicate = priority_queue_create(0);
	q->worker_blocklist = hash_table_create(0, 0);

	q->file_table = hash_table_create(0, 0);

	q->factory_table = hash_table_create(0, 0);
	q->current_transfer_table = hash_table_create(0, 0);
	q->task_group_table = itable_create(0);
	q->group_id_counter = 1;
	q->fetch_factory = 0;

	q->measured_local_resources = rmsummary_create(-1);
	q->current_max_worker = rmsummary_create(-1);
	q->max_task_resources_requested = rmsummary_create(-1);

	q->sandbox_grow_factor = 2.0;
	q->disk_proportion_available_to_task = 0.75;

	q->stats = calloc(1, sizeof(struct vine_stats));
	q->stats_measure = calloc(1, sizeof(struct vine_stats));

	q->workers_with_watched_file_updates = hash_table_create(0, 0);

	// The poll table is initially null, and will be created
	// (and resized) as needed by build_poll_table.
	q->poll_table_size = 8;

	q->worker_selection_algorithm = VINE_SCHEDULE_FILES;
	q->process_pending_check = 0;

	q->short_timeout = 5;
	q->long_timeout = 3600;

	q->stats->time_when_started = timestamp_get();
	q->time_last_large_tasks_check = timestamp_get();
	q->task_info_list = list_create();

	q->time_last_wait = 0;
	q->time_last_log_stats = 0;

	q->catalog_hosts = 0;

	q->keepalive_interval = VINE_DEFAULT_KEEPALIVE_INTERVAL;
	q->keepalive_timeout = VINE_DEFAULT_KEEPALIVE_TIMEOUT;

	q->monitor_mode = VINE_MON_DISABLED;

	q->hungry_minimum = 10;
	q->hungry_minimum_factor = 2;

	q->wait_for_workers = 0;
	q->max_workers = -1;
	q->attempt_schedule_depth = 100;

	q->max_retrievals = 1;
	q->worker_retrievals = 1;

	q->proportional_resources = 1;

	/* This option assumes all tasks have similar resource needs.
	 * Turn off by default. */
	q->proportional_whole_tasks = 0;

	q->allocation_default_mode = VINE_ALLOCATION_MODE_FIXED;
	q->categories = hash_table_create(0, 0);

	// The value -1 indicates that disconnecting slow workers is inactive by
	// default
	vine_enable_disconnect_slow_workers(q, -1);

	q->password = 0;

	// peer transfers enabled by default
	q->peer_transfers_enabled = 1;

	q->task_groups_enabled = 0;

	q->load_from_shared_fs_enabled = 0;

	q->file_source_max_transfers = VINE_FILE_SOURCE_MAX_TRANSFERS;
	q->worker_source_max_transfers = VINE_WORKER_SOURCE_MAX_TRANSFERS;
	q->perf_log_interval = VINE_PERF_LOG_INTERVAL;

	q->temp_replica_count = 1;
	q->clean_redundant_replicas = 0;
	q->shift_disk_load = 0;
	q->transfer_temps_recovery = 0;
	q->transfer_replica_per_cycle = 10;

	q->resource_submit_multiplier = 1.0;

	q->minimum_transfer_timeout = 60;
	q->transfer_outlier_factor = 10;
	q->default_transfer_rate = 1 * MEGABYTE;
	q->disk_avail_threshold = 100;

	q->update_interval = VINE_UPDATE_INTERVAL;
	q->max_library_retries = VINE_TASK_MAX_LIBRARY_RETRIES;
	q->resource_management_interval = VINE_RESOURCE_MEASUREMENT_INTERVAL;
	q->transient_error_interval = VINE_DEFAULT_TRANSIENT_ERROR_INTERVAL;
	q->max_task_stdout_storage = MAX_TASK_STDOUT_STORAGE;
	q->max_new_workers = MAX_NEW_WORKERS;
	q->large_task_check_interval = VINE_LARGE_TASK_CHECK_INTERVAL;
	q->hungry_check_interval = VINE_HUNGRY_CHECK_INTERVAL;
	q->option_blocklist_slow_workers_timeout = vine_option_blocklist_slow_workers_timeout;

	q->manager_preferred_connection = xxstrdup("by_ip");

	q->enforce_worker_eviction_interval = 0;
	q->time_start_worker_eviction = 0;

	if ((envstring = getenv("VINE_BANDWIDTH"))) {
		q->bandwidth_limit = string_metric_parse(envstring);
		if (q->bandwidth_limit < 0) {
			q->bandwidth_limit = 0;
		}
	}

	vine_enable_perf_log(q, "performance");
	vine_enable_transactions_log(q, "transactions");
	vine_enable_taskgraph_log(q, "taskgraph");

	vine_perf_log_write_update(q, 1);

	q->time_last_wait = timestamp_get();

	debug(D_VINE, "Manager is listening on port %d.", q->port);

	return q;
}

int vine_enable_monitoring(struct vine_manager *q, int watchdog, int series)
{
	if (!q)
		return 0;

	if (series) {
		char *series_file = vine_get_path_log(q, "time-series");
		if (!create_dir(series_file, 0777)) {
			warn(D_VINE, "could not create monitor output directory - %s (%s)", series_file, strerror(errno));
			return 0;
		}
		free(series_file);
	}

	q->monitor_mode = VINE_MON_DISABLED;
	char *exe = resource_monitor_locate(NULL);
	if (!exe) {
		warn(D_VINE, "Could not find the resource monitor executable. Disabling monitoring.\n");
		return 0;
	}

	q->monitor_exe = vine_declare_file(q, exe, VINE_CACHE_LEVEL_WORKFLOW, 0);
	free(exe);

	if (q->measured_local_resources) {
		rmsummary_delete(q->measured_local_resources);
	}
	q->measured_local_resources = rmonitor_measure_process(getpid(), /* do not include disk */ 0);

	q->monitor_mode = VINE_MON_SUMMARY;
	if (series) {
		q->monitor_mode = VINE_MON_FULL;
	}

	if (watchdog) {
		q->monitor_mode |= VINE_MON_WATCHDOG;
	}

	return 1;
}

int vine_enable_peer_transfers(struct vine_manager *q)
{
	debug(D_VINE, "Peer Transfers enabled");
	q->peer_transfers_enabled = 1;
	return 1;
}

int vine_disable_peer_transfers(struct vine_manager *q)
{
	debug(D_VINE, "Peer Transfers disabled");
	fprintf(stderr, "warning: Peer Transfers disabled. Temporary files will be returned to the manager upon creation.");
	q->peer_transfers_enabled = 0;
	return 1;
}

int vine_enable_proportional_resources(struct vine_manager *q)
{
	debug(D_VINE, "Proportional resources enabled");
	q->proportional_resources = 1;
	q->proportional_whole_tasks = 1;
	return 1;
}

int vine_disable_proportional_resources(struct vine_manager *q)
{
	debug(D_VINE, "Proportional resources disabled");
	q->proportional_resources = 0;
	q->proportional_whole_tasks = 0;
	return 1;
}

int vine_enable_disconnect_slow_workers_category(struct vine_manager *q, const char *category, double multiplier)
{
	struct category *c = vine_category_lookup_or_create(q, category);

	if (multiplier >= 1) {
		debug(D_VINE, "Enabling disconnect slow workers for '%s': %3.3lf\n", category, multiplier);
		c->fast_abort = multiplier;
		return 0;
	} else if (multiplier == 0) {
		debug(D_VINE, "Disabling disconnect slow workers for '%s'.\n", category);
		c->fast_abort = 0;
		return 1;
	} else {
		debug(D_VINE, "Using default disconnect slow workers factor for '%s'.\n", category);
		c->fast_abort = -1;
		return 0;
	}
}

int vine_enable_disconnect_slow_workers(struct vine_manager *q, double multiplier)
{
	return vine_enable_disconnect_slow_workers_category(q, "default", multiplier);
}

int vine_port(struct vine_manager *q)
{
	char addr[LINK_ADDRESS_MAX];
	int port;

	if (!q)
		return 0;

	if (link_address_local(q->manager_link, addr, &port)) {
		return port;
	} else {
		return 0;
	}
}

void vine_set_scheduler(struct vine_manager *q, vine_schedule_t algorithm)
{
	q->worker_selection_algorithm = algorithm;
}

void vine_set_name(struct vine_manager *q, const char *name)
{
	if (q->name)
		free(q->name);
	if (name) {
		q->name = xxstrdup(name);
		setenv("VINE_NAME", q->name, 1);
	} else {
		q->name = 0;
	}
}

const char *vine_get_name(struct vine_manager *q)
{
	return q->name;
}

void vine_set_priority(struct vine_manager *q, int priority)
{
	q->priority = priority;
}

void vine_set_tasks_left_count(struct vine_manager *q, int ntasks)
{
	if (ntasks < 1) {
		q->num_tasks_left = 0;
	} else {
		q->num_tasks_left = ntasks;
	}
}

void vine_set_catalog_servers(struct vine_manager *q, const char *hosts)
{
	if (hosts) {
		if (q->catalog_hosts)
			free(q->catalog_hosts);
		q->catalog_hosts = strdup(hosts);
		setenv("CATALOG_HOST", hosts, 1);
	}
}

void vine_set_property(struct vine_manager *m, const char *name, const char *value)
{
	char *oldvalue = hash_table_remove(m->properties, name);
	if (oldvalue)
		free(oldvalue);

	hash_table_insert(m->properties, name, strdup(value));
}

void vine_set_password(struct vine_manager *q, const char *password)
{
	q->password = xxstrdup(password);
}

int vine_set_password_file(struct vine_manager *q, const char *file)
{
	return copy_file_to_buffer(file, &q->password, NULL) > 0;
}

static void delete_task_at_exit(struct vine_task *t)
{
	if (!t) {
		return;
	}

	vine_task_delete(t);

	if (t->type == VINE_TASK_TYPE_LIBRARY_INSTANCE) {
		/* manager created this task, so it is not the API caller's reponsibility. */
		vine_task_delete(t);
	}
}

void vine_delete(struct vine_manager *q)
{
	if (!q) {
		return;
	}

	/* now that the manager is shutting down, worker removals are not an invalid event, so we
	 * disable the immediate recovery to avoid submitting recovery tasks for lost files */
	q->immediate_recovery = 0;

	vine_fair_write_workflow_info(q);

	release_all_workers(q);

	vine_perf_log_write_update(q, 1);

	if (q->name) {
		update_catalog(q, 1);
	}

	/* we call this function here before any of the structures are freed. */
	vine_disable_monitoring(q);

	if (q->catalog_hosts) {
		free(q->catalog_hosts);
	}

	hash_table_clear(q->worker_table, (void *)vine_worker_delete);
	hash_table_delete(q->worker_table);

	hash_table_clear(q->file_worker_table, (void *)set_delete);
	hash_table_delete(q->file_worker_table);

	priority_queue_delete(q->temp_files_to_replicate);

	hash_table_clear(q->factory_table, (void *)vine_factory_info_delete);
	hash_table_delete(q->factory_table);

	hash_table_clear(q->worker_blocklist, (void *)vine_blocklist_info_delete);
	hash_table_delete(q->worker_blocklist);

	vine_current_transfers_clear(q);
	hash_table_delete(q->current_transfer_table);

	vine_task_groups_clear(q);
	itable_delete(q->task_group_table);

	itable_clear(q->tasks, (void *)delete_task_at_exit);
	itable_delete(q->tasks);

	hash_table_clear(q->library_templates, (void *)vine_task_delete);
	hash_table_delete(q->library_templates);

	/* delete files after deleting tasks so that rc are correctly updated. */
	hash_table_clear(q->file_table, (void *)vine_file_delete);
	hash_table_delete(q->file_table);

	hash_table_clear(q->categories, (void *)category_free);
	hash_table_delete(q->categories);

	priority_queue_delete(q->ready_tasks);
	itable_delete(q->running_table);
	list_delete(q->waiting_retrieval_list);
	list_delete(q->retrieved_list);
	hash_table_delete(q->workers_with_watched_file_updates);

	list_clear(q->task_info_list, (void *)vine_task_info_delete);
	list_delete(q->task_info_list);

	char *staging = vine_get_path_staging(q, NULL);
	if (!access(staging, F_OK)) {
		debug(D_VINE, "deleting %s", staging);
		unlink_recursive(staging);
	}
	free(staging);

	free(q->name);
	free(q->manager_preferred_connection);
	free(q->uuid);

	hash_table_clear(q->properties, (void *)free);
	hash_table_delete(q->properties);

	free(q->poll_table);
	free(q->ssl_cert);
	free(q->ssl_key);

	link_close(q->manager_link);
	if (q->perf_logfile) {
		fclose(q->perf_logfile);
	}

	rmsummary_delete(q->measured_local_resources);
	rmsummary_delete(q->current_max_worker);
	rmsummary_delete(q->max_task_resources_requested);

	if (q->txn_logfile) {
		vine_txn_log_write_manager(q, "END");

		if (fclose(q->txn_logfile) != 0) {
			debug(D_VINE, "unable to write transactions log: %s\n", strerror(errno));
		}
	}

	if (q->graph_logfile) {
		vine_taskgraph_log_write_footer(q);
		fclose(q->graph_logfile);
	}

	free(q->runtime_directory);
	free(q->stats);
	free(q->stats_measure);

	vine_counters_debug();

	debug(D_VINE, "manager end\n");

	debug_close();

	free(q);
}

static void update_resource_report(struct vine_manager *q)
{
	// Only measure every few seconds.
	if ((time(0) - q->resources_last_update_time) < q->resource_management_interval)
		return;

	rmonitor_measure_process_update_to_peak(q->measured_local_resources, getpid(), /* do not include disk */ 0);

	q->resources_last_update_time = time(0);
}

void vine_disable_monitoring(struct vine_manager *q)
{
	if (q->monitor_mode == VINE_MON_DISABLED)
		return;

	q->monitor_mode = VINE_MON_DISABLED;

	// to do: delete vine file of monitor_exe
}

void vine_monitor_add_files(struct vine_manager *q, struct vine_task *t)
{
	vine_task_add_input(t, q->monitor_exe, RESOURCE_MONITOR_REMOTE_NAME, VINE_RETRACT_ON_RESET);

	char *summary = monitor_file_name(q, t, ".summary", 0);
	vine_task_add_output(t, vine_declare_file(q, summary, VINE_CACHE_LEVEL_TASK, 0), RESOURCE_MONITOR_REMOTE_NAME ".summary", VINE_RETRACT_ON_RESET);
	free(summary);

	if (q->monitor_mode & VINE_MON_FULL) {
		char *debug = monitor_file_name(q, t, ".debug", 1);
		char *series = monitor_file_name(q, t, ".series", 1);

		vine_task_add_output(t, vine_declare_file(q, debug, VINE_CACHE_LEVEL_TASK, 0), RESOURCE_MONITOR_REMOTE_NAME ".debug", VINE_RETRACT_ON_RESET);
		vine_task_add_output(t, vine_declare_file(q, series, VINE_CACHE_LEVEL_TASK, 0), RESOURCE_MONITOR_REMOTE_NAME ".series", VINE_RETRACT_ON_RESET);

		free(debug);
		free(series);
	}
}

char *vine_monitor_wrap(struct vine_manager *q, struct vine_worker_info *w, struct vine_task *t, struct rmsummary *limits)
{
	buffer_t b;
	buffer_init(&b);

	buffer_printf(&b, "-V 'task_id: %d'", t->task_id);

	if (t->category) {
		buffer_printf(&b, " -V 'category: %s'", t->category);
	}

	if (t->monitor_snapshot_file) {
		buffer_printf(&b, " --snapshot-events %s", RESOURCE_MONITOR_REMOTE_NAME_EVENTS);
	}

	if (!(q->monitor_mode & VINE_MON_WATCHDOG)) {
		buffer_printf(&b, " --measure-only");
	}

	if (q->monitor_interval > 0) {
		buffer_printf(&b, " --interval %d", q->monitor_interval);
	}

	/* disable disk as it is measured throught the sandbox, otherwise we end up measuring twice. */
	buffer_printf(&b, " --without-disk-footprint");

	int extra_files = (q->monitor_mode & VINE_MON_FULL);

	char *monitor_cmd = resource_monitor_write_command("./" RESOURCE_MONITOR_REMOTE_NAME,
			RESOURCE_MONITOR_REMOTE_NAME,
			limits,
			/* extra options */ buffer_tostring(&b),
			/* debug */ extra_files,
			/* series */ extra_files,
			/* inotify */ 0,
			/* measure_dir */ NULL);
	char *wrap_cmd = string_wrap_command(t->command_line, monitor_cmd);

	buffer_free(&b);
	free(monitor_cmd);

	return wrap_cmd;
}

/* Put a given task on the ready list, taking into account the task priority and the manager schedule. */

static void push_task_to_ready_tasks(struct vine_manager *q, struct vine_task *t)
{
	if (t->result == VINE_RESULT_RESOURCE_EXHAUSTION) {
		/* when a task is resubmitted given resource exhaustion, we
		 * increment its priority by 1, so it gets to run as soon
		 * as possible among those with the same priority. This avoids
		 * the issue in which all 'big' tasks fail because the first
		 * allocation is too small. */
		priority_queue_push(q->ready_tasks, t, t->priority + 1);
	} else {
		priority_queue_push(q->ready_tasks, t, t->priority);
	}

	/* If the task has been used before, clear out accumulated state. */
	vine_task_clean(t);
}

/*
Changes task to a target state, and performs the associated
accounting needed to log the event and put the task into the
new data structure.

Note that this function should only be called if the task has
already been removed from its prior data structure as a part
of scheduling, task completion, etc.
*/

static vine_task_state_t change_task_state(struct vine_manager *q, struct vine_task *t, vine_task_state_t new_state)
{
	vine_task_state_t old_state = t->state;

	t->state = new_state;

	debug(D_VINE, "Task %d state change: %s (%d) to %s (%d)\n", t->task_id, vine_task_state_to_string(old_state), old_state, vine_task_state_to_string(new_state), new_state);

	struct category *c = vine_category_lookup_or_create(q, t->category);

	/* XXX: update manager task count in the same way */
	switch (old_state) {
	case VINE_TASK_INITIAL:
		break;
	case VINE_TASK_READY:
		c->vine_stats->tasks_waiting--;
		break;
	case VINE_TASK_RUNNING:
		c->vine_stats->tasks_running--;
		break;
	case VINE_TASK_WAITING_RETRIEVAL:
		c->vine_stats->tasks_with_results--;
		break;
	case VINE_TASK_RETRIEVED:
		break;
	case VINE_TASK_DONE:
		break;
	}

	c->vine_stats->tasks_on_workers = c->vine_stats->tasks_running + c->vine_stats->tasks_with_results;
	c->vine_stats->tasks_submitted = c->total_tasks + c->vine_stats->tasks_waiting + c->vine_stats->tasks_on_workers;

	switch (new_state) {
	case VINE_TASK_INITIAL:
		/* should not happen, do nothing */
		break;
	case VINE_TASK_READY:
		vine_task_set_result(t, VINE_RESULT_UNKNOWN);
		push_task_to_ready_tasks(q, t);
		c->vine_stats->tasks_waiting++;
		break;
	case VINE_TASK_RUNNING:
		itable_insert(q->running_table, t->task_id, t);
		c->vine_stats->tasks_running++;
		break;
	case VINE_TASK_WAITING_RETRIEVAL:
		list_push_head(q->waiting_retrieval_list, t);
		c->vine_stats->tasks_with_results++;
		break;
	case VINE_TASK_RETRIEVED:
		/* Library task can be set to RETRIEVED when it failed or was removed intentionally */
		if (t->type == VINE_TASK_TYPE_LIBRARY_INSTANCE) {
			vine_task_set_result(t, VINE_RESULT_LIBRARY_EXIT);
		}
		list_push_head(q->retrieved_list, t);
		break;
	case VINE_TASK_DONE:
		/* Task was added a reference when entered into our own table, so delete a reference on removal. */
		if (t->has_fixed_locations) {
			q->fixed_location_in_queue--;
		}
		vine_taskgraph_log_write_task(q, t);
		itable_remove(q->tasks, t->task_id);
		vine_task_delete(t);
		break;
	}

	vine_perf_log_write_update(q, 0);
	vine_txn_log_write_task(q, t);

	return old_state;
}

const char *vine_result_string(vine_result_t result)
{
	const char *str = NULL;

	switch (result) {
	case VINE_RESULT_SUCCESS:
		str = "SUCCESS";
		break;
	case VINE_RESULT_INPUT_MISSING:
		str = "INPUT_MISSING";
		break;
	case VINE_RESULT_OUTPUT_MISSING:
		str = "OUTPUT_MISSING";
		break;
	case VINE_RESULT_STDOUT_MISSING:
		str = "STDOUT_MISSING";
		break;
	case VINE_RESULT_SIGNAL:
		str = "SIGNAL";
		break;
	case VINE_RESULT_RESOURCE_EXHAUSTION:
		str = "RESOURCE_EXHAUSTION";
		break;
	case VINE_RESULT_MAX_END_TIME:
		str = "MAX_END_TIME";
		break;
	case VINE_RESULT_UNKNOWN:
		str = "UNKNOWN";
		break;
	case VINE_RESULT_FORSAKEN:
		str = "FORSAKEN";
		break;
	case VINE_RESULT_MAX_RETRIES:
		str = "MAX_RETRIES";
		break;
	case VINE_RESULT_MAX_WALL_TIME:
		str = "MAX_WALL_TIME";
		break;
	case VINE_RESULT_RMONITOR_ERROR:
		str = "MONITOR_ERROR";
		break;
	case VINE_RESULT_OUTPUT_TRANSFER_ERROR:
		str = "OUTPUT_TRANSFER_ERROR";
		break;
	case VINE_RESULT_FIXED_LOCATION_MISSING:
		str = "FIXED_LOCATION_MISSING";
		break;
	case VINE_RESULT_CANCELLED:
		str = "CANCELLED";
		break;
	case VINE_RESULT_LIBRARY_EXIT:
		str = "LIBRARY_EXIT";
		break;
	case VINE_RESULT_SANDBOX_EXHAUSTION:
		str = "SANDBOX_EXHAUSTION";
		break;
	case VINE_RESULT_MISSING_LIBRARY:
		str = "MISSING_LIBRARY";
		break;
	}

	return str;
}

static int task_request_count(struct vine_manager *q, const char *category, category_allocation_t request)
{
	struct vine_task *t;
	uint64_t task_id;

	int count = 0;

	ITABLE_ITERATE(q->tasks, task_id, t)
	{
		if (t->resource_request == request) {
			if (!category || strcmp(category, t->category) == 0) {
				count++;
			}
		}
	}

	return count;
}

int vine_submit(struct vine_manager *q, struct vine_task *t)
{
	if (t->state != VINE_TASK_INITIAL) {
		notice(D_VINE, "vine_submit: you cannot submit the same task (%d) (%s) twice!", t->task_id, t->command_line);
		return 0;
	}

	/* Assign a unique ID to each task only when submitted. */
	t->task_id = q->next_task_id++;

	/* Issue warnings if the files are set up strangely. */
	vine_task_check_consistency(t);

	/* The goal of a recovery task is to reproduce a lost temp file, which serves as input to another task.
	 * Recovery tasks should therefore be prioritized ahead of all other tasks.
	 * If a recovery task is not runnable due to its own missing inputs, we submit additional recovery tasks to restore those files.
	 * Each of these later-submitted recovery tasks is assigned a higher priority than all currently existing tasks,
	 * so they are considered first. This ensures that the most recent recovery tasks have the best chance to run and succeed.
	 * Additionally, we incorporate the priority of the original task, so not all recovery tasks receive the same priority,
	 * this distinction is important when many files are lost and the workflow is effectively rerun from scratch. */
	if (t->type == VINE_TASK_TYPE_RECOVERY) {
		vine_task_set_priority(t, t->priority + priority_queue_get_top_priority(q->ready_tasks) + 1);
	}

	if (t->has_fixed_locations) {
		q->fixed_location_in_queue++;
		vine_task_set_scheduler(t, VINE_SCHEDULE_FILES);
	}

	/* Attempt to group this task based on temp dependencies. */
	if (q->task_groups_enabled) {
		vine_task_groups_assign_task(q, t);
	}

	/* If the task produces temporary files, create recovery tasks for those. */
	vine_manager_create_recovery_tasks(q, t);

	/* If the task produces watched output files, truncate them. */
	vine_task_truncate_watched_outputs(t);

	/* Add reference to task when adding it to primary table. */
	itable_insert(q->tasks, t->task_id, vine_task_addref(t));

	/* Ensure category structure is created. */
	vine_category_lookup_or_create(q, t->category);

	change_task_state(q, t, VINE_TASK_READY);

	t->time_when_submitted = timestamp_get();
	q->stats->tasks_submitted++;

	if (q->monitor_mode != VINE_MON_DISABLED) {
		vine_monitor_add_files(q, t);
	}

	rmsummary_merge_max(q->max_task_resources_requested, t->resources_requested);

	return (t->task_id);
}

/* Send a given library by name to the target worker.
 * This involves duplicating the prototype task in q->library_templates
 * and then sending the copy as a (mostly) normal task.
 * @param q The manager structure.
 * @param w The worker info structure.
 * @param name The name of the library to be sent.
 * @return pointer to the library task if the operation succeeds, 0 otherwise.
 */
struct vine_task *send_library_to_worker(struct vine_manager *q, struct vine_worker_info *w, const char *name)
{
	/* Find the original prototype library task by name, if it exists. */
	struct vine_task *original = hash_table_lookup(q->library_templates, name);
	if (!original) {
		return 0;
	}

	/*
	If this template had been failed for over a specific count,
	then remove it and notify the user that this template might be broken
	*/
	if (original->library_failed_count > q->max_library_retries) {
		vine_manager_remove_library(q, name);
		debug(D_VINE | D_NOTICE, "library %s has reached the maximum failure count %d, it has been removed\n", name, q->max_library_retries);
		return 0;
	}

	/*
	If an instance of this library has recently failed,
	don't send another right away.  This is a rather late (and inefficient)
	point at which to notice this, but we don't know that we are starting
	a new library until the moment of scheduling a function to that worker.
	*/
	timestamp_t lastfail = original->time_when_last_failure;
	timestamp_t current = timestamp_get();
	if (current < lastfail + q->transient_error_interval) {
		return 0;
	}

	/* Check if this library task can fit in this worker. */
	/* check_worker_against_task does not, and should not, modify the task */
	if (!check_worker_against_task(q, w, original)) {
		return 0;
	}

	/* Duplicate the original task */
	struct vine_task *t = vine_task_copy(original);
	t->type = VINE_TASK_TYPE_LIBRARY_INSTANCE;

	/* Give it a unique taskid if library fits the worker. */
	t->task_id = q->next_task_id++;

	/* If watch-library-logfiles is tuned, watch the output file of every duplicated library instance */
	if (q->watch_library_logfiles) {
		char *remote_stdout_filename = string_format(".taskvine.stdout");
		char *local_library_log_filename = string_format("library-task-%d.log", t->task_id);
		t->library_log_path = vine_get_path_library_log(q, local_library_log_filename);

		struct vine_file *library_local_stdout_file = vine_declare_file(q, t->library_log_path, VINE_CACHE_LEVEL_TASK, 0);
		vine_task_add_output(t, library_local_stdout_file, remote_stdout_filename, VINE_WATCH);

		free(remote_stdout_filename);
		free(local_library_log_filename);
	}

	/* Add reference to task when adding it to primary table. */
	itable_insert(q->tasks, t->task_id, vine_task_addref(t));

	/* Send the task to the worker in the usual way. */
	/* Careful: If this failed, then the worker object or task object may no longer be valid! */
	vine_result_code_t result = commit_task_to_worker(q, w, t);

	/* Careful again: If commit_task_to_worker failed the worker object or task object may no longer be valid! */
	if (result == VINE_SUCCESS) {
		vine_txn_log_write_library_update(q, w, t->task_id, VINE_LIBRARY_SENT);
		return t;
	} else {
		/* if failure, tasks was handled by handle_failure(...) according to result. */
		return 0;
	}
}

void vine_manager_install_library(struct vine_manager *q, struct vine_task *t, const char *name)
{
	t->type = VINE_TASK_TYPE_LIBRARY_TEMPLATE;
	t->library_failed_count = 0;
	t->task_id = -1;
	vine_task_set_library_provided(t, name);
	hash_table_insert(q->library_templates, name, t);
	t->time_when_submitted = timestamp_get();
}

void vine_manager_remove_library(struct vine_manager *q, const char *name)
{
	char *worker_key;
	struct vine_worker_info *w;

	HASH_TABLE_ITERATE(q->worker_table, worker_key, w)
	{
		/* A worker might contain multiple library instances */
		struct vine_task *library = vine_schedule_find_library(q, w, name);
		while (library) {
			vine_cancel_by_task_id(q, library->task_id);
			itable_remove(w->current_libraries, library->task_id);
			library = vine_schedule_find_library(q, w, name);
		}
		hash_table_remove(q->library_templates, name);

		debug(D_VINE, "All instances and the template for library %s have been removed", name);
	}
}

struct vine_task *vine_manager_find_library_template(struct vine_manager *q, const char *library_name)
{
	return hash_table_lookup(q->library_templates, library_name);
}

static void handle_library_update(struct vine_manager *q, struct vine_worker_info *w, const char *line)
{
	int library_id = 0;
	vine_library_state_t state;

	int n = sscanf(line, "%d %d", &library_id, (int *)&state);
	if (n != 2) {
		debug(D_VINE, "Library %d update message is corrupt.", library_id);
		return;
	}

	vine_txn_log_write_library_update(q, w, library_id, state);
}

void vine_block_host_with_timeout(struct vine_manager *q, const char *hostname, time_t timeout)
{
	return vine_blocklist_block(q, hostname, timeout);
}

void vine_block_host(struct vine_manager *q, const char *hostname)
{
	vine_blocklist_block(q, hostname, -1);
}

void vine_unblock_host(struct vine_manager *q, const char *hostname)
{
	vine_blocklist_unblock(q, hostname);
}

void vine_unblock_all(struct vine_manager *q)
{
	vine_blocklist_unblock_all_by_time(q, -1);
}

static void print_password_warning(struct vine_manager *q)
{
	static int did_password_warning = 0;

	if (did_password_warning) {
		return;
	}

	if (!q->password && q->name) {
		debug(D_DEBUG, "warning: this taskvine manager is visible to the public.\n");
		debug(D_DEBUG, "warning: you should set a password with the --password option.\n");
	}

	if (!q->ssl_enabled) {
		debug(D_DEBUG, "warning: using plain-text when communicating with workers.\n");
		debug(D_DEBUG, "warning: use encryption with a key and cert when creating the manager.\n");
	}

	did_password_warning = 1;
}

#define BEGIN_ACCUM_TIME(q, stat) \
	{ \
		if (q->stats_measure->stat != 0) { \
			fatal("Double-counting stat %s. This should not happen, and it is a taskvine bug."); \
		} else { \
			q->stats_measure->stat = timestamp_get(); \
		} \
	}

#define END_ACCUM_TIME(q, stat) \
	{ \
		q->stats->stat += timestamp_get() - q->stats_measure->stat; \
		q->stats_measure->stat = 0; \
	}

struct vine_task *vine_wait(struct vine_manager *q, int timeout)
{
	return vine_wait_for_tag(q, NULL, timeout);
}

struct vine_task *vine_wait_for_tag(struct vine_manager *q, const char *tag, int timeout)
{
	return vine_wait_internal(q, timeout, tag, -1);
}

struct vine_task *vine_wait_for_task_id(struct vine_manager *q, int task_id, int timeout)
{
	return vine_wait_internal(q, timeout, NULL, task_id);
}

/*
Consider all of the connected workers, and act open each connection
that has pending input data, until the input buffer is empty.
Return the number of workers that *failed* and disconnected.
*/

static int poll_active_workers(struct vine_manager *q, int stoptime)
{
	BEGIN_ACCUM_TIME(q, time_polling);

	int n = build_poll_table(q);

	// We poll in at most small time segments (of a half a second). This lets
	// promptly dispatch tasks, while avoiding wasting cpu cycles when the
	// state of the system cannot be advanced.
	int msec = q->nothing_happened_last_wait_cycle ? 1000 : 0;
	if (stoptime) {
		msec = MIN(msec, (stoptime - time(0)) * 1000);
	}

	END_ACCUM_TIME(q, time_polling);

	if (msec < 0) {
		return 0;
	}

	BEGIN_ACCUM_TIME(q, time_polling);

	// Poll all links for activity.
	link_poll(q->poll_table, n, msec);
	q->link_poll_end = timestamp_get();

	END_ACCUM_TIME(q, time_polling);

	BEGIN_ACCUM_TIME(q, time_status_msgs);

	int i;
	int workers_failed = 0;

	/* Consider all active connections of any kind. */
	for (i = 1; i < n; i++) {

		/* If there is pending input data on that connection. */
		if (q->poll_table[i].revents) {

			/* Act on the next input message, until there is no more buffered data. */
			do {
				if (handle_worker(q, q->poll_table[i].link) == VINE_WORKER_FAILURE) {
					workers_failed++;
					break;
				}
			} while (!link_buffer_empty(q->poll_table[i].link));
		}
	}

	END_ACCUM_TIME(q, time_status_msgs);

	return workers_failed;
}

static int connect_new_workers(struct vine_manager *q, int stoptime, int max_new_workers)
{
	int new_workers = 0;

	// If the manager link was awake, then accept at most max_new_workers.
	// Note we are using the information gathered in poll_active_workers, which
	// is a little ugly.
	if (q->poll_table[0].revents) {
		do {
			add_worker(q);
			new_workers++;
		} while (link_usleep(q->manager_link, 0, 1, 0) && (stoptime >= time(0) && (max_new_workers > new_workers)));
	}

	return new_workers;
}

struct vine_task *find_task_to_return(struct vine_manager *q, const char *tag, int task_id)
{
	while (1) {
		struct vine_task *t = NULL;

		if (tag) {
			struct vine_task *temp = NULL;
			int tasks_to_consider = list_size(q->retrieved_list);
			while (tasks_to_consider > 0) {
				tasks_to_consider--;
				temp = list_peek_head(q->retrieved_list);
				// a small hack, if task is not standard we accepted it so it can be deleted below.
				if (temp->type != VINE_TASK_TYPE_STANDARD || task_tag_comparator(temp, tag)) {
					// temp points to head of list
					t = list_pop_head(q->retrieved_list);
					break;
				} else {
					list_rotate(q->retrieved_list);
				}
			}
		} else if (task_id >= 0) {
			// XXX: library tasks are never removed!
			struct vine_task *temp = itable_lookup(q->tasks, task_id);
			if (!temp || temp->state != VINE_TASK_RETRIEVED) {
				break;
			}
			t = temp;
			list_remove(q->retrieved_list, t);
		} else if (list_size(q->retrieved_list) > 0) {
			t = list_pop_head(q->retrieved_list);
		}

		if (!t) {
			/* didn't find a retrieved task to return */
			return NULL;
		}

		change_task_state(q, t, VINE_TASK_DONE);
		if (t->result != VINE_RESULT_SUCCESS) {
			q->stats->tasks_failed++;
		}

		switch (t->type) {
		case VINE_TASK_TYPE_STANDARD:
			/* if this is a standard task type, then break and return it to the user. */
			return t;
			break;
		case VINE_TASK_TYPE_RECOVERY:
			/* do nothing and let vine_manager_consider_recovery_task do its job */
			break;
		case VINE_TASK_TYPE_LIBRARY_INSTANCE:
			/* silently delete the task, since it was created by the manager.
			 * note: other functions may still hold references to this library task.
			 * those references will be released once the functions complete.
			 *
			 * change_task_state above internally removes the reference from q->tasks,
			 * and this following call drops the manager's own reference.
			 * remaining references will be released gradually upon the completion of relavant
			 * function tasks, and the task will be automatically freed once no
			 * references remain, regardless of whether the functions complete successfully. */
			vine_task_delete(t);
			break;
		case VINE_TASK_TYPE_LIBRARY_TEMPLATE:
			/* A template shouldn't be scheduled. It's deleted when template table is deleted.*/
			break;
		}
	}

	return NULL;
}

static struct vine_task *vine_wait_internal(struct vine_manager *q, int timeout, const char *tag, int task_id)
{
	/*
	   - compute stoptime
	   S time left?                                               No:  break
	   - update catalog if appropriate
	   - task completed or (prefer-dispatch and would busy wait)? Yes: return completed task to user
	   - retrieve workers status messages
	   - retrieve available results for watched files
	   - workers with complete tasks?                             Yes: retrieve max_retrievals tasks from worker
	   - tasks waiting to be retrieved?                           Yes: retrieve max_retrievals
	   - tasks expired?                                           Yes: mark as retrieved
	   - tasks lost fixed location files?                         Yes: mark as retrieved
	   - tasks mark as retrieved and not prefer-dispatch          Yes: go to S
	   - tasks waiting to be dispatched?                          Yes: dispatch one task and go to S.
	   - send keepalives to appropriate workers
	   - disconnect slow workers
	   - drain workers from factories
	   - new workers?                                             Yes: connect max_new_workers and to to S
	   - send all libraries to all workers
	   - replicate temp files
	   - manager empty?                                           Yes: break
	   - mark as nothing_happened_last_wait_cycle and go to S
	*/

	// account for time we spend outside vine_wait
	if (q->time_last_wait > 0) {
		q->stats->time_application += timestamp_get() - q->time_last_wait;
	} else {
		q->stats->time_application += timestamp_get() - q->stats->time_when_started;
	}

	if (timeout == 0) {
		// if timeout is 0, just return any completed task if one available.
		return vine_manager_no_wait(q, tag, task_id);
	}

	if (timeout != VINE_WAIT_FOREVER && timeout < 0) {
		debug(D_NOTICE | D_VINE, "Invalid wait timeout value '%d'. Waiting for 5 seconds.", timeout);
		timeout = 5;
	}

	int events = 0;
	print_password_warning(q);

	// compute stoptime
	time_t stoptime = (timeout == VINE_WAIT_FOREVER) ? 0 : time(0) + timeout;

	int result;
	struct vine_task *t = NULL;

	// used for q->prefer_dispatch. If 0 and there is a task retrieved, then return task to app.
	int sent_in_previous_cycle = 1;

	// used to set nothing_happened_last_wait_cycle. nothing_happened_last_wait_cycle only set
	// when tasks_ready_left_to_consider is less than 1.
	int tasks_ready_left_to_consider = priority_queue_size(q->ready_tasks);

	// time left?
	while ((stoptime == 0) || (time(0) < stoptime)) {

		BEGIN_ACCUM_TIME(q, time_internal);
		// update catalog if appropriate
		if (q->name) {
			update_catalog(q, 0);
		}

		if (q->monitor_mode) {
			update_resource_report(q);
		}
		END_ACCUM_TIME(q, time_internal);

		// break loop if there is a task to be returned to the user; or if prefering dispatching, if there
		// are no tasks to be dispatched; or if we already looped once and no events were triggered.
		if (list_size(q->retrieved_list) > 0) {
			if (!t) {
				BEGIN_ACCUM_TIME(q, time_internal);
				t = find_task_to_return(q, tag, task_id);
				END_ACCUM_TIME(q, time_internal);
			}

			if (t && (!q->prefer_dispatch || priority_queue_size(q->ready_tasks) == 0 || !sent_in_previous_cycle)) {
				break;
			}
		}

		// retrieve worker status messages
		if (poll_active_workers(q, stoptime) > 0) {
			// at least one worker was removed.
			events++;
			// note we keep going, and we do not restart the loop as we do in
			// further events. This is because we give top priority to
			// returning and retrieving tasks.
		}

		// get updates for watched files.
		if (hash_table_size(q->workers_with_watched_file_updates)) {

			struct vine_worker_info *w;
			char *key;
			HASH_TABLE_ITERATE(q->worker_table, key, w)
			{
				get_watched_file_updates(q, w);
				hash_table_remove(q->workers_with_watched_file_updates, w->hashkey);
			}
		}

		// check if we need to kill any workers if the user has specified an eviction interval.
		// note that this check should be placed before retrieving tasks, otherwise it may be delayed
		// to nearly the end if the manager is busy with other operations.
		BEGIN_ACCUM_TIME(q, time_internal);
		result = enforce_worker_eviction_interval(q);
		END_ACCUM_TIME(q, time_internal);
		if (result > 0) {
			events++;
			continue;
		}

		q->nothing_happened_last_wait_cycle = 0;

		// Retrieve results from workers. We do a worker at a time to be more efficient.
		// We get a known worker with results from the first task in the waiting_retrieval_list,
		// and get as many tasks as possible under the q->max_retrievals constraint.
		// (Note that the tasks retrieved may not include first on the list, we just the
		// the first task for its worker.) The waiting_retrieval_list is updated when results
		// are retrieved.
		int retrieved_this_cycle = 0;
		BEGIN_ACCUM_TIME(q, time_receive);
		do {
			struct vine_task *head = list_peek_head(q->waiting_retrieval_list);
			if (!head) {
				// there are no tasks to be received
				break;
			}

			struct vine_worker_info *w = head->worker;
			int retrieved_from_worker = receive_tasks_from_worker(q, w, retrieved_this_cycle);
			retrieved_this_cycle += retrieved_from_worker;
			events += retrieved_from_worker;
		} while (q->max_retrievals < 0 || retrieved_this_cycle < q->max_retrievals || !priority_queue_size(q->ready_tasks));
		END_ACCUM_TIME(q, time_receive);

		// check for tasks that cannot run at all
		BEGIN_ACCUM_TIME(q, time_internal);
		result = expire_waiting_tasks(q);
		END_ACCUM_TIME(q, time_internal);
		if (result > 0) {
			retrieved_this_cycle += result;
			events++;
		}

		// only check for fixed location if any are present (high overhead)
		if (q->fixed_location_in_queue) {

			BEGIN_ACCUM_TIME(q, time_internal);
			result = enforce_waiting_fixed_locations(q);
			END_ACCUM_TIME(q, time_internal);
			if (result > 0) {
				retrieved_this_cycle += result;
				events++;
			}
		}

		if (retrieved_this_cycle) {
			// reset the rotate cursor on task retrieval
			priority_queue_rotate_reset(q->ready_tasks);
			tasks_ready_left_to_consider = priority_queue_size(q->ready_tasks);

			if (!q->prefer_dispatch) {
				continue;
			}
		}

		sent_in_previous_cycle = 0;
		if (q->wait_for_workers <= hash_table_size(q->worker_table)) {
			if (q->wait_for_workers > 0) {
				debug(D_VINE, "Target number of workers reached (%d).", q->wait_for_workers);
				q->wait_for_workers = 0;
			}
			// tasks waiting to be dispatched?
			BEGIN_ACCUM_TIME(q, time_send);
			result = send_one_task(q, &tasks_ready_left_to_consider);
			END_ACCUM_TIME(q, time_send);
			if (result) {
				// sent at least one task
				events++;
				sent_in_previous_cycle = 1;
				continue;
			}
		}

		// Check if any temp files need replication and start replicating
		BEGIN_ACCUM_TIME(q, time_internal);
		result = vine_temp_start_replication(q);
		END_ACCUM_TIME(q, time_internal);
		if (result) {
			// recovered at least one temp file
			events++;
			continue;
		}

		// send keepalives to appropriate workers
		BEGIN_ACCUM_TIME(q, time_status_msgs);
		ask_for_workers_updates(q);
		END_ACCUM_TIME(q, time_status_msgs);

		// Kill off slow/drained workers.
		BEGIN_ACCUM_TIME(q, time_internal);
		result = disconnect_slow_workers(q);
		result += shutdown_drained_workers(q);
		vine_blocklist_unblock_all_by_time(q, time(0));
		END_ACCUM_TIME(q, time_internal);

		// if new workers, connect n of them
		BEGIN_ACCUM_TIME(q, time_status_msgs);
		result = connect_new_workers(q, stoptime, MAX(q->wait_for_workers, q->max_new_workers));
		END_ACCUM_TIME(q, time_status_msgs);
		if (result) {
			// accepted at least one worker
			// reset the rotate cursor on worker connection
			priority_queue_rotate_reset(q->ready_tasks);
			tasks_ready_left_to_consider = priority_queue_size(q->ready_tasks);

			events++;
			continue;
		}

		if (q->process_pending_check) {
			BEGIN_ACCUM_TIME(q, time_internal);
			int pending = process_pending();
			END_ACCUM_TIME(q, time_internal);

			if (pending) {
				events++;
				break;
			}
		}

		// return if manager is empty and something interesting already happened
		// in this wait.
		if (events > 0) {
			BEGIN_ACCUM_TIME(q, time_internal);
			int done = !priority_queue_size(q->ready_tasks) && !list_size(q->waiting_retrieval_list) && !itable_size(q->running_table);
			END_ACCUM_TIME(q, time_internal);

			if (done) {
				if (retrieved_this_cycle > 0) {
					continue; // we only get here with prefer-dispatch, continue to find a task to
						  // return
				} else {
					break;
				}
			}
		}

		timestamp_t current_time = timestamp_get();
		if (current_time - q->time_last_large_tasks_check >= q->large_task_check_interval) {
			q->time_last_large_tasks_check = current_time;
			find_max_worker(q);
			vine_schedule_check_for_large_tasks(q);
		}

		// if we got here, no events were triggered this time around.
		// we set the nothing_happened_last_wait_cycle flag so that link_poll waits for some time
		// the next time around, or return retrieved tasks if there some available.
		if (tasks_ready_left_to_consider < 1) {
			q->nothing_happened_last_wait_cycle = 1;
			tasks_ready_left_to_consider = priority_queue_size(q->ready_tasks);
		}
	}

	if (events > 0) {
		vine_perf_log_write_update(q, 1);
	}

	q->time_last_wait = timestamp_get();

	return t;
}

struct vine_task *vine_manager_no_wait(struct vine_manager *q, const char *tag, int task_id)
{
	BEGIN_ACCUM_TIME(q, time_internal);
	struct vine_task *t = find_task_to_return(q, tag, task_id);
	if (t) {
		vine_perf_log_write_update(q, 1);
	}
	END_ACCUM_TIME(q, time_internal);

	q->time_last_wait = timestamp_get();

	return t;
}

// check if workers' resources are available to execute more tasks queue should
// have at least MAX(hungry_minimum, hungry_minimum_factor * number of workers) ready tasks
// Usually not called directly, but by vine_hungry.
//@param: 	struct vine_manager* - pointer to manager
//@return: 	approximate number of additional tasks if hungry, 0 otherwise
int vine_hungry_computation(struct vine_manager *q)
{
	struct vine_stats qstats;
	vine_get_stats(q, &qstats);

	// set min tasks running to 1. if it was 0, then committed resource would be 0 anyway so average works out to 0.
	int64_t tasks_running = MAX(qstats.tasks_running, 1);
	int64_t tasks_waiting = qstats.tasks_waiting;

	/* queue is hungry according to the number of workers available (assume each worker can run at least one task) */
	int hungry_minimum = MAX(q->hungry_minimum, qstats.workers_connected * q->hungry_minimum_factor);

	if (tasks_running < 1 && tasks_waiting < 1) {
		return hungry_minimum;
	}

	/* assume a task uses at least one core, otherwise if no resource is specified, the queue is infinitely hungry */
	int64_t avg_commited_tasks_cores = MAX(1, DIV_INT_ROUND_UP(qstats.committed_cores, tasks_running));
	int64_t avg_commited_tasks_memory = DIV_INT_ROUND_UP(qstats.committed_memory, tasks_running);
	int64_t avg_commited_tasks_disk = DIV_INT_ROUND_UP(qstats.committed_disk, tasks_running);
	int64_t avg_commited_tasks_gpus = DIV_INT_ROUND_UP(qstats.committed_gpus, tasks_running);

	// get total available resources consumption (cores, memory, disk, gpus) of all workers of this manager
	// available = factor*total (all) - committed (actual in use)
	int64_t workers_total_avail_cores = q->hungry_minimum_factor * qstats.total_cores - qstats.committed_cores;
	int64_t workers_total_avail_memory = q->hungry_minimum_factor * qstats.total_memory - qstats.committed_memory;
	int64_t workers_total_avail_disk = q->hungry_minimum_factor * qstats.total_disk - qstats.committed_disk;
	int64_t workers_total_avail_gpus = q->hungry_minimum_factor * qstats.total_gpus - qstats.committed_gpus;

	int64_t tasks_needed = 0;
	if (tasks_waiting < 1) {
		tasks_needed = DIV_INT_ROUND_UP(workers_total_avail_cores, avg_commited_tasks_cores);
		if (avg_commited_tasks_memory > 0) {
			tasks_needed = MIN(tasks_needed, DIV_INT_ROUND_UP(workers_total_avail_memory, avg_commited_tasks_memory));
		}

		if (avg_commited_tasks_disk > 0) {
			tasks_needed = MIN(tasks_needed, DIV_INT_ROUND_UP(workers_total_avail_disk, avg_commited_tasks_disk));
		}

		if (avg_commited_tasks_gpus > 0) {
			tasks_needed = MIN(tasks_needed, DIV_INT_ROUND_UP(workers_total_avail_gpus, avg_commited_tasks_gpus));
		}

		return MAX(tasks_needed, hungry_minimum);
	}

	// from here on we can assume that tasks_waiting > 0.

	// get required resources (cores, memory, disk, gpus) of one (all?) waiting tasks
	// seems to iterate through all tasks counted in the queue.
	int64_t ready_task_cores = 0;
	int64_t ready_task_memory = 0;
	int64_t ready_task_disk = 0;
	int64_t ready_task_gpus = 0;

	int t_idx;
	struct vine_task *t;
	int iter_depth = MIN(q->attempt_schedule_depth, tasks_waiting);
	int sampled_tasks_waiting = 0;
	PRIORITY_QUEUE_BASE_ITERATE(q->ready_tasks, t_idx, t, sampled_tasks_waiting, iter_depth)
	{
		/* unset resources are marked with -1, so we added what we know about currently running tasks */
		ready_task_cores += t->resources_requested->cores > 0 ? t->resources_requested->cores : avg_commited_tasks_cores;
		ready_task_memory += t->resources_requested->memory > 0 ? t->resources_requested->memory : avg_commited_tasks_memory;
		ready_task_disk += t->resources_requested->disk > 0 ? t->resources_requested->disk : avg_commited_tasks_disk;
		ready_task_gpus += t->resources_requested->gpus > 0 ? t->resources_requested->gpus : avg_commited_tasks_gpus;
	}

	int64_t avg_ready_tasks_cores = DIV_INT_ROUND_UP(ready_task_cores, sampled_tasks_waiting);
	int64_t avg_ready_tasks_memory = DIV_INT_ROUND_UP(ready_task_memory, sampled_tasks_waiting);
	int64_t avg_ready_tasks_disk = DIV_INT_ROUND_UP(ready_task_disk, sampled_tasks_waiting);
	int64_t avg_ready_tasks_gpus = DIV_INT_ROUND_UP(ready_task_gpus, sampled_tasks_waiting);

	// since sampled_tasks_waiting > 0 and avg_commited_tasks_cores > 0, then ready_task_cores > 0 and avg_ready_tasks_cores > 0
	tasks_needed = DIV_INT_ROUND_UP(workers_total_avail_cores, avg_ready_tasks_cores);

	if (avg_ready_tasks_memory > 0) {
		tasks_needed = MIN(tasks_needed, DIV_INT_ROUND_UP(workers_total_avail_memory, avg_ready_tasks_memory));
	}

	if (avg_ready_tasks_disk > 0) {
		tasks_needed = MIN(tasks_needed, DIV_INT_ROUND_UP(workers_total_avail_disk, avg_ready_tasks_disk));
	}

	if (avg_ready_tasks_gpus > 0) {
		tasks_needed = MIN(tasks_needed, DIV_INT_ROUND_UP(workers_total_avail_gpus, avg_ready_tasks_gpus));
	}

	tasks_needed = MAX(0, MAX(tasks_needed, hungry_minimum) - tasks_waiting);

	return tasks_needed;
}

/*
 * Finding out the number of tasks needed when the manager is hungry is a potentially
 * expensive operation if there are many workers connected or there already many waiting
 * tasks. However, the number of tasks needed only changes significantly when the number
 * of connected workers changes, and this does not happen very often. Thus we only call
 * the expensive computation every few seconds, and in between these calls we just
 * keep track how many tasks have been added/removed to the ready queue since last
 * time we really checked.
 * */
int vine_hungry(struct vine_manager *q)
{
	if (!q) {
		return 0;
	}

	timestamp_t current_time = timestamp_get();

	if (current_time - q->time_last_hungry + q->hungry_check_interval > 0) {
		q->time_last_hungry = current_time;
		q->tasks_waiting_last_hungry = priority_queue_size(q->ready_tasks);
		q->tasks_to_sate_hungry = vine_hungry_computation(q);
	}

	int change = q->tasks_waiting_last_hungry - priority_queue_size(q->ready_tasks);

	return MAX(0, q->tasks_to_sate_hungry - change);
}

int vine_workers_shutdown(struct vine_manager *q, int n)
{
	struct vine_worker_info *w;
	char *key;
	int i = 0;

	/* by default, remove all workers. */
	if (n < 1)
		n = hash_table_size(q->worker_table);

	if (!q)
		return -1;

	// send worker the "exit" msg
	HASH_TABLE_ITERATE(q->worker_table, key, w)
	{
		if (i >= n)
			break;
		if (itable_size(w->current_tasks) == 0) {
			vine_manager_shut_down_worker(q, w);

			/* vine_manager_shut_down_worker alters the table, so we reset it here. */
			hash_table_firstkey(q->worker_table);
			i++;
		}
	}

	return i;
}

int vine_set_draining_by_hostname(struct vine_manager *q, const char *hostname, int drain_flag)
{
	char *worker_hashkey = NULL;
	struct vine_worker_info *w = NULL;

	drain_flag = !!(drain_flag);

	int workers_updated = 0;

	HASH_TABLE_ITERATE(q->worker_table, worker_hashkey, w)
	{
		if (!strcmp(w->hostname, hostname)) {
			w->draining = drain_flag;
			workers_updated++;
		}
	}

	return workers_updated;
}

int vine_cancel_by_task_id(struct vine_manager *q, int task_id)
{
	struct vine_task *task = itable_lookup(q->tasks, task_id);
	if (!task) {
		debug(D_VINE, "Task with id %d is not found in manager.", task_id);
		return 0;
	}

	if (task->group_id) {
		struct list *l = itable_lookup(q->task_group_table, task->group_id);
		if (l) {
			list_remove(l, task);
		}
		task->group_id = 0;
		vine_task_delete(task);
	}

	reset_task_to_state(q, task, VINE_TASK_RETRIEVED);

	task->result = VINE_RESULT_CANCELLED;
	q->stats->tasks_cancelled++;

	return 1;
}

int vine_cancel_by_task_tag(struct vine_manager *q, const char *task_tag)
{
	if (!task_tag)
		return 0;

	struct vine_task *task = find_task_by_tag(q, task_tag);
	if (task) {
		return vine_cancel_by_task_id(q, task->task_id);
	} else {
		debug(D_VINE, "Task with tag %s is not found in manager.", task_tag);
		return 0;
	}
}

int vine_cancel_all(struct vine_manager *q)
{
	int count = 0;

	struct vine_task *t;
	uint64_t task_id;

	ITABLE_ITERATE(q->tasks, task_id, t)
	{
		vine_cancel_by_task_id(q, task_id);
		count++;
	}

	return count;
}

static void release_all_workers(struct vine_manager *q)
{
	struct vine_worker_info *w;
	char *key;

	if (!q)
		return;

	HASH_TABLE_ITERATE(q->worker_table, key, w)
	{
		release_worker(q, w);
		hash_table_firstkey(q->worker_table);
	}
}

/*
If there are any standard tasks (those submitted by the user)
known to the manager, then the system is not empty, and the caller
should wait some more.
XXX This is a linear-time operation, perhaps there is a more efficient way to do it.
*/

int vine_empty(struct vine_manager *q)
{
	struct vine_task *t;
	uint64_t task_id;

	ITABLE_ITERATE(q->tasks, task_id, t)
	{
		if (t->type == VINE_TASK_TYPE_STANDARD)
			return 0;
	}

	return 1;
}

void vine_set_keepalive_interval(struct vine_manager *q, int interval)
{
	q->keepalive_interval = interval;
}

void vine_set_keepalive_timeout(struct vine_manager *q, int timeout)
{
	q->keepalive_timeout = timeout;
}

void vine_set_manager_preferred_connection(struct vine_manager *q, const char *preferred_connection)
{
	free(q->manager_preferred_connection);
	assert(preferred_connection);

	if (strcmp(preferred_connection, "by_ip") && strcmp(preferred_connection, "by_hostname") && strcmp(preferred_connection, "by_apparent_ip")) {
		fatal("manager_preferred_connection should be one of: by_ip, by_hostname, by_apparent_ip");
	}

	q->manager_preferred_connection = xxstrdup(preferred_connection);
}

int vine_tune(struct vine_manager *q, const char *name, double value)
{
	if (!strcmp(name, "attempt-schedule-depth")) {
		q->attempt_schedule_depth = MAX(1, (int)value);

	} else if (!strcmp(name, "category-steady-n-tasks")) {
		category_tune_bucket_size("category-steady-n-tasks", (int)value);

	} else if (!strcmp(name, "default-transfer-rate")) {
		q->default_transfer_rate = value;

	} else if (!strcmp(name, "disconnect-slow-worker-factor")) {
		vine_enable_disconnect_slow_workers(q, value);

	} else if (!strcmp(name, "hungry-minimum")) {
		q->hungry_minimum = MAX(1, (int)value);

	} else if (!strcmp(name, "hungry-minimum-factor")) {
		q->hungry_minimum_factor = MAX(1, (int)value);

	} else if (!strcmp(name, "immediate-recovery")) {
		q->immediate_recovery = !!((int)value);

	} else if (!strcmp(name, "keepalive-interval")) {
		q->keepalive_interval = MAX(0, (int)value);

	} else if (!strcmp(name, "keepalive-timeout")) {
		q->keepalive_timeout = MAX(0, (int)value);

	} else if (!strcmp(name, "long-timeout")) {
		q->long_timeout = MAX(1, (int)value);

	} else if (!strcmp(name, "max-retrievals")) {
		q->max_retrievals = MAX(-1, (int)value);

	} else if (!strcmp(name, "min-transfer-timeout")) {
		q->minimum_transfer_timeout = (int)value;

	} else if (!strcmp(name, "monitor-interval")) {
		/* 0 means use monitor's default */
		q->monitor_interval = MAX(0, (int)value);

	} else if (!strcmp(name, "prefer-dispatch")) {
		q->prefer_dispatch = !!((int)value);

	} else if (!strcmp(name, "force-proportional-resources") || !strcmp(name, "proportional-resources")) {
		if (value > 0) {
			vine_enable_proportional_resources(q);
		} else {
			vine_disable_proportional_resources(q);
		}

	} else if (!strcmp(name, "force-proportional-resources-whole-tasks") || !strcmp(name, "proportional-whole-tasks")) {
		q->proportional_whole_tasks = MAX(0, (int)value);

	} else if (!strcmp(name, "ramp-down-heuristic")) {
		q->ramp_down_heuristic = MAX(0, (int)value);

	} else if (!strcmp(name, "resource-submit-multiplier") || !strcmp(name, "asynchrony-multiplier")) {
		q->resource_submit_multiplier = MAX(value, 1.0);

	} else if (!strcmp(name, "short-timeout")) {
		q->short_timeout = MAX(1, (int)value);

	} else if (!strcmp(name, "temp-replica-count")) {
		q->temp_replica_count = MAX(1, (int)value);

	} else if (!strcmp(name, "transfer-outlier-factor")) {
		q->transfer_outlier_factor = value;

	} else if (!strcmp(name, "transfer-replica-per-cycle")) {
		q->transfer_replica_per_cycle = MAX(1, (int)value);

	} else if (!strcmp(name, "transfer-temps-recovery")) {
		q->transfer_temps_recovery = !!((int)value);

	} else if (!strcmp(name, "transient-error-interval")) {
		if (value < 1) {
			q->transient_error_interval = VINE_DEFAULT_TRANSIENT_ERROR_INTERVAL;
		} else {
			q->transient_error_interval = value * ONE_SECOND;
		}

	} else if (!strcmp(name, "wait-for-workers")) {
		q->wait_for_workers = MAX(0, (int)value);

	} else if (!strcmp(name, "max-workers")) {
		q->max_workers = MAX(-1, (int)value);

	} else if (!strcmp(name, "worker-retrievals")) {
		q->worker_retrievals = MAX(0, (int)value);

	} else if (!strcmp(name, "file-source-max-transfers")) {
		q->file_source_max_transfers = MAX(1, (int)value);

	} else if (!strcmp(name, "worker-source-max-transfers")) {
		q->worker_source_max_transfers = MAX(1, (int)value);

	} else if (!strcmp(name, "load-from-shared-filesystem")) {
		q->load_from_shared_fs_enabled = !!((int)value);

	} else if (!strcmp(name, "perf-log-interval")) {
		q->perf_log_interval = MAX(1, (int)value);

	} else if (!strcmp(name, "update-interval")) {
		q->update_interval = MAX(1, (int)value);

	} else if (!strcmp(name, "task-groups")) {
		q->task_groups_enabled = MIN(1, (int)value);

	} else if (!strcmp(name, "resource-management-interval")) {
		q->resource_management_interval = MAX(1, (int)value);

	} else if (!strcmp(name, "max-task-stdout-storage")) {
		q->max_task_stdout_storage = MAX(1, (int)value);

	} else if (!strcmp(name, "max-new-workers")) {
		q->max_new_workers = MAX(0, (int)value); /*todo: confirm 0 or 1*/

	} else if (!strcmp(name, "large-task-check-interval")) {
		q->large_task_check_interval = MAX(1, (timestamp_t)value);

	} else if (!strcmp(name, "option-blocklist-slow-workers-timeout")) {
		q->option_blocklist_slow_workers_timeout = MAX(0, value); /*todo: confirm 0 or 1*/

	} else if (!strcmp(name, "watch-library-logfiles")) {
		q->watch_library_logfiles = !!((int)value);

	} else if (!strcmp(name, "sandbox-grow-factor")) {
		q->sandbox_grow_factor = MAX(1.1, value);

	} else if (!strcmp(name, "max-library-retries")) {
		q->max_library_retries = MIN(1, value);
	} else if (!strcmp(name, "disk-proportion-available-to-task")) {
		if (value < 1 && value > 0) {
			q->disk_proportion_available_to_task = value;
		}
	} else if (!strcmp(name, "enforce-worker-eviction-interval")) {
		q->enforce_worker_eviction_interval = (timestamp_t)(MAX(0, (int)value) * ONE_SECOND);

	} else if (!strcmp(name, "clean-redundant-replicas")) {
		q->clean_redundant_replicas = !!((int)value);

	} else if (!strcmp(name, "shift-disk-load")) {
		q->shift_disk_load = !!((int)value);

	} else {
		debug(D_NOTICE | D_VINE, "Warning: tuning parameter \"%s\" not recognized\n", name);
		return -1;
	}

	return 0;
}

void vine_manager_enable_process_shortcut(struct vine_manager *q)
{
	q->process_pending_check = 1;
}

struct rmsummary **vine_summarize_workers(struct vine_manager *q)
{
	return vine_manager_summarize_workers(q);
}

void vine_set_bandwidth_limit(struct vine_manager *q, const char *bandwidth)
{
	q->bandwidth_limit = string_metric_parse(bandwidth);
}

double vine_get_effective_bandwidth(struct vine_manager *q)
{
	double manager_bandwidth = get_manager_transfer_rate(q, NULL) / MEGABYTE; // return in MB per second
	return manager_bandwidth;
}

void vine_get_stats(struct vine_manager *q, struct vine_stats *s)
{
	struct vine_stats *qs;
	qs = q->stats;

	memcpy(s, qs, sizeof(*s));

	// info about workers
	s->workers_connected = count_workers(q, VINE_WORKER_TYPE_WORKER);
	s->workers_init = count_workers(q, VINE_WORKER_TYPE_UNKNOWN);
	s->workers_busy = workers_with_tasks(q);
	s->workers_idle = s->workers_connected - s->workers_busy;
	// s->workers_able computed below.

	// info about tasks
	s->tasks_waiting = priority_queue_size(q->ready_tasks);
	s->tasks_with_results = list_size(q->waiting_retrieval_list);
	s->tasks_running = itable_size(q->running_table);
	s->tasks_on_workers = s->tasks_with_results + s->tasks_running;

	vine_task_info_compute_capacity(q, s);

	// info about resources
	s->bandwidth = vine_get_effective_bandwidth(q);
	struct vine_resources rtotal, rmin, rmax;
	int64_t inuse_cache = 0;
	aggregate_workers_resources(q, &rtotal, &rmin, &rmax, &inuse_cache, NULL);

	s->total_cores = rtotal.cores.total;
	s->total_memory = rtotal.memory.total;
	s->total_disk = rtotal.disk.total;
	s->total_gpus = rtotal.gpus.total;

	s->committed_cores = rtotal.cores.inuse;
	s->committed_memory = rtotal.memory.inuse;
	s->committed_disk = rtotal.disk.inuse;
	s->committed_gpus = rtotal.gpus.inuse;

	s->inuse_cache = inuse_cache;

	s->min_cores = rmin.cores.total;
	s->max_cores = rmax.cores.total;
	s->min_memory = rmin.memory.total;
	s->max_memory = rmax.memory.total;
	s->min_disk = rmin.disk.total;
	s->max_disk = rmax.disk.total;
	s->min_gpus = rmin.gpus.total;
	s->max_gpus = rmax.gpus.total;

	s->workers_able = count_workers_for_waiting_tasks(q, largest_seen_resources(q, NULL));
}

void vine_get_stats_category(struct vine_manager *q, const char *category, struct vine_stats *s)
{
	struct category *c = vine_category_lookup_or_create(q, category);
	struct vine_stats *cs = c->vine_stats;
	memcpy(s, cs, sizeof(*s));

	s->workers_able = count_workers_for_waiting_tasks(q, largest_seen_resources(q, c->name));
}

char *vine_get_status(struct vine_manager *q, const char *request)
{
	struct jx *a = construct_status_message(q, request);

	if (!a) {
		return "[]";
	}

	char *result = jx_print_string(a);

	jx_delete(a);

	return result;
}

/*
Sum up all of the resources available at each worker in total,
as well as the minimum and maximum in rmin and rmax respectively.
Used to summarize queue state for vine_get_stats().
*/

static void aggregate_workers_resources(
		struct vine_manager *q, struct vine_resources *total, struct vine_resources *rmin, struct vine_resources *rmax, int64_t *inuse_cache, struct hash_table *features)
{
	struct vine_worker_info *w;
	char *key;
	int first = 1;

	bzero(total, sizeof(*total));
	bzero(rmin, sizeof(*rmin));
	bzero(rmax, sizeof(*rmax));
	*inuse_cache = 0;

	if (hash_table_size(q->worker_table) == 0) {
		return;
	}

	if (features) {
		hash_table_clear(features, 0);
	}

	HASH_TABLE_ITERATE(q->worker_table, key, w)
	{
		struct vine_resources *r = w->resources;

		/* If tag <0 then no resource updates have been received, skip it. */
		if (r->tag < 0)
			continue;

		/* Sum up the total and inuse values in total. */
		vine_resources_add(total, r);

		*inuse_cache += w->inuse_cache;

		/* Add all available features to the features table */
		if (features) {
			if (w->features) {
				char *key;
				void *dummy;
				HASH_TABLE_ITERATE(w->features, key, dummy)
				{
					hash_table_insert(features, key, (void **)1);
				}
			}
		}

		/*
		On the first time through, the min and max get the value of the first worker.
		After that, compute min and max for each value.
		*/

		if (first) {
			*rmin = *r;
			*rmax = *r;
			first = 0;
		} else {
			vine_resources_min(rmin, r);
			vine_resources_max(rmax, r);
		}
	}

	// vine_stats wants MB
	*inuse_cache = (int64_t)BYTES_TO_MEGABYTES(*inuse_cache);
}

/* This simple wrapper function allows us to hide the debug.h interface from the end user. */
int vine_enable_debug_log(const char *logfile)
{
	debug_config("vine_manager");
	debug_config_file(logfile);
	debug_flags_set("all");
	return 1;
}

int vine_enable_perf_log(struct vine_manager *q, const char *filename)
{
	char *logpath = vine_get_path_log(q, filename);
	q->perf_logfile = fopen(logpath, "w");
	free(logpath);

	if (q->perf_logfile) {
		vine_perf_log_write_header(q);
		vine_perf_log_write_update(q, 1);
		debug(D_VINE, "log enabled and is being written to %s\n", filename);
		return 1;
	} else {
		debug(D_NOTICE | D_VINE, "couldn't open logfile %s: %s\n", filename, strerror(errno));
		return 0;
	}
}

int vine_enable_transactions_log(struct vine_manager *q, const char *filename)
{
	char *logpath = vine_get_path_log(q, filename);
	q->txn_logfile = fopen(logpath, "w");
	free(logpath);

	if (q->txn_logfile) {
		debug(D_VINE, "transactions log enabled and is being written to %s\n", filename);
		vine_txn_log_write_header(q);
		vine_txn_log_write_manager(q, "START");
		return 1;
	} else {
		debug(D_NOTICE | D_VINE, "couldn't open transactions logfile %s: %s\n", filename, strerror(errno));
		return 0;
	}
}

int vine_enable_taskgraph_log(struct vine_manager *q, const char *filename)
{
	char *logpath = vine_get_path_log(q, filename);
	q->graph_logfile = fopen(logpath, "w");
	free(logpath);

	if (q->graph_logfile) {
		debug(D_VINE, "graph log enabled and is being written to %s\n", filename);
		vine_taskgraph_log_write_header(q);
		return 1;
	} else {
		debug(D_NOTICE | D_VINE, "couldn't open graph logfile %s: %s\n", filename, strerror(errno));
		return 0;
	}
}

void vine_accumulate_task(struct vine_manager *q, struct vine_task *t)
{
	const char *name = t->category ? t->category : "default";
	struct category *c = vine_category_lookup_or_create(q, name);

	struct vine_stats *s = c->vine_stats;

	s->bytes_sent += t->bytes_sent;
	s->bytes_received += t->bytes_received;

	s->time_workers_execute += t->time_workers_execute_last;

	s->time_send += t->time_when_commit_end - t->time_when_commit_start;
	s->time_receive += t->time_when_done - t->time_when_retrieval;

	s->bandwidth = (1.0 * MEGABYTE * (s->bytes_sent + s->bytes_received)) / (s->time_send + s->time_receive + 1);

	q->stats->tasks_done++;

	if (t->result == VINE_RESULT_SUCCESS) {
		q->stats->time_workers_execute_good += t->time_workers_execute_last;
		q->stats->time_send_good += t->time_when_commit_end - t->time_when_commit_end;
		q->stats->time_receive_good += t->time_when_done - t->time_when_retrieval;

		s->tasks_done++;
		s->time_workers_execute_good += t->time_workers_execute_last;
		s->time_send_good += t->time_when_commit_end - t->time_when_commit_end;
		s->time_receive_good += t->time_when_done - t->time_when_retrieval;
	} else {
		s->tasks_failed++;

		if (t->result == VINE_RESULT_RESOURCE_EXHAUSTION) {
			s->time_workers_execute_exhaustion += t->time_workers_execute_last;

			q->stats->time_workers_execute_exhaustion += t->time_workers_execute_last;
			q->stats->tasks_exhausted_attempts++;

			t->time_workers_execute_exhaustion += t->time_workers_execute_last;
			t->exhausted_attempts++;
		}
	}

	/* accumulate resource summary to category only if task result makes it meaningful. */
	switch (t->result) {
	case VINE_RESULT_SUCCESS:
	case VINE_RESULT_SIGNAL:
	case VINE_RESULT_RESOURCE_EXHAUSTION:
	case VINE_RESULT_MAX_WALL_TIME:
	case VINE_RESULT_OUTPUT_TRANSFER_ERROR:
	case VINE_RESULT_SANDBOX_EXHAUSTION:
		if (category_accumulate_summary(c, t->resources_measured, q->current_max_worker)) {
			vine_txn_log_write_category(q, c);
		}

		// if in bucketing mode, add resources measured to bucketing manager
		if (category_in_bucketing_mode(c)) {
			int success; // 1 if success, 0 if resource exhaustion, -1 otherwise
			if (t->result == VINE_RESULT_SUCCESS)
				success = 1;
			else if (t->result == VINE_RESULT_RESOURCE_EXHAUSTION)
				success = 0;
			else
				success = -1;
			if (success != -1)
				bucketing_manager_add_resource_report(c->bucketing_manager, t->task_id, t->resources_measured, success);
		}
		break;
	case VINE_RESULT_INPUT_MISSING:
	case VINE_RESULT_OUTPUT_MISSING:
	case VINE_RESULT_FIXED_LOCATION_MISSING:
	case VINE_RESULT_CANCELLED:
	case VINE_RESULT_RMONITOR_ERROR:
	case VINE_RESULT_STDOUT_MISSING:
	case VINE_RESULT_MAX_END_TIME:
	case VINE_RESULT_UNKNOWN:
	case VINE_RESULT_FORSAKEN:
	case VINE_RESULT_MAX_RETRIES:
	case VINE_RESULT_LIBRARY_EXIT:
	case VINE_RESULT_MISSING_LIBRARY:
		break;
	}
}

void vine_initialize_categories(struct vine_manager *q, struct rmsummary *max, const char *summaries_file)
{
	categories_initialize(q->categories, max, summaries_file);
}

void vine_set_resources_max(struct vine_manager *q, const struct rmsummary *rm)
{
	vine_set_category_resources_max(q, "default", rm);
}

void vine_set_resources_min(struct vine_manager *q, const struct rmsummary *rm)
{
	vine_set_category_resources_min(q, "default", rm);
}

void vine_set_category_resources_max(struct vine_manager *q, const char *category, const struct rmsummary *rm)
{
	struct category *c = vine_category_lookup_or_create(q, category);
	category_specify_max_allocation(c, rm);
}

void vine_set_category_resources_min(struct vine_manager *q, const char *category, const struct rmsummary *rm)
{
	struct category *c = vine_category_lookup_or_create(q, category);
	category_specify_min_allocation(c, rm);
}

void vine_set_category_first_allocation_guess(struct vine_manager *q, const char *category, const struct rmsummary *rm)
{
	struct category *c = vine_category_lookup_or_create(q, category);
	category_specify_first_allocation_guess(c, rm);
}

int vine_set_category_mode(struct vine_manager *q, const char *category, vine_category_mode_t mode)
{

	switch (mode) {
	case CATEGORY_ALLOCATION_MODE_FIXED:
	case CATEGORY_ALLOCATION_MODE_MAX:
	case CATEGORY_ALLOCATION_MODE_MIN_WASTE:
	case CATEGORY_ALLOCATION_MODE_MAX_THROUGHPUT:
	case CATEGORY_ALLOCATION_MODE_GREEDY_BUCKETING:
	case CATEGORY_ALLOCATION_MODE_EXHAUSTIVE_BUCKETING:
		break;
	default:
		notice(D_VINE, "Unknown category mode specified.");
		return 0;
		break;
	}

	if (!category) {
		q->allocation_default_mode = mode;
	} else {
		struct category *c = vine_category_lookup_or_create(q, category);
		category_specify_allocation_mode(c, (category_mode_t)mode);
		vine_txn_log_write_category(q, c);
	}

	return 1;
}

void vine_set_category_max_concurrent(struct vine_manager *m, const char *category, int max_concurrent)
{
	struct category *c = vine_category_lookup_or_create(m, category);

	c->max_concurrent = MAX(-1, max_concurrent);
}

int vine_enable_category_resource(struct vine_manager *q, const char *category, const char *resource, int autolabel)
{

	struct category *c = vine_category_lookup_or_create(q, category);

	return category_enable_auto_resource(c, resource, autolabel);
}

const struct rmsummary *vine_manager_task_resources_max(struct vine_manager *q, struct vine_task *t)
{
	struct category *c = vine_category_lookup_or_create(q, t->category);

	return category_task_max_resources(c, t->resources_requested, t->resource_request, t->task_id);
}

const struct rmsummary *vine_manager_task_resources_min(struct vine_manager *q, struct vine_task *t)
{
	struct category *c = vine_category_lookup_or_create(q, t->category);

	const struct rmsummary *s = category_task_min_resources(c, t->resources_requested, t->resource_request, t->task_id);

	if (t->resource_request != CATEGORY_ALLOCATION_FIRST || !q->current_max_worker) {
		return s;
	}

	// If this task is being tried for the first time, we take the minimum as
	// the minimum between what we have observed and the largest worker. This
	// is to eliminate observed outliers that would prevent new tasks to run.
	if ((q->current_max_worker->cores > 0 && q->current_max_worker->cores < s->cores) || (q->current_max_worker->memory > 0 && q->current_max_worker->memory < s->memory) ||
			(q->current_max_worker->disk > 0 && q->current_max_worker->disk < s->disk) || (q->current_max_worker->gpus > 0 && q->current_max_worker->gpus < s->gpus)) {

		struct rmsummary *r = rmsummary_create(-1);

		rmsummary_merge_override_basic(r, q->current_max_worker);
		rmsummary_merge_override_basic(r, t->resources_requested);

		s = category_task_min_resources(c, r, t->resource_request, t->task_id);
		rmsummary_delete(r);
	}

	return s;
}

struct category *vine_category_lookup_or_create(struct vine_manager *q, const char *name)
{
	struct category *c = category_lookup_or_create(q->categories, name);

	if (!c->vine_stats) {
		c->vine_stats = calloc(1, sizeof(struct vine_stats));
		category_specify_allocation_mode(c, (category_mode_t)q->allocation_default_mode);
	}

	return c;
}

int vine_set_task_id_min(struct vine_manager *q, int minid)
{

	if (minid > q->next_task_id) {
		q->next_task_id = minid;
	}

	return q->next_task_id;
}

/* File functions */

/*
Remove all replicas of a special file across the compute cluster.
Should be invoked by the application when a file will never
be needed again, to free up available space.
*/

int vine_prune_file(struct vine_manager *m, struct vine_file *f)
{
	if (!f) {
		return 0;
	}

	if (!m) {
		return 0;
	}

	int pruned_replica_count = 0;

	/* delete all of the replicas present at remote workers. */
	struct set *source_workers = hash_table_lookup(m->file_worker_table, f->cached_name);
	if (source_workers && set_size(source_workers) > 0) {
		void **workers_array = set_values_array(source_workers);
		if (workers_array) {
			for (int i = 0; workers_array[i] != NULL; i++) {
				struct vine_worker_info *w = (struct vine_worker_info *)workers_array[i];
				delete_worker_file(m, w, f->cached_name, 0, 0);
				pruned_replica_count++;
			}
			set_free_values_array(workers_array);
		}
	}

	return pruned_replica_count;
}

/*
Careful: The semantics of undeclare_file are a little subtle.
The user calls this function to indicate that they are done
using a particular file, and there will be no more tasks
that can consume it.

This causes the file to be removed from the manager's table,
the replicas in the cluster to be deleted.
There should be no running tasks that require the file after this.

However, there may be *returned* tasks that still hold
references to the vine_file object, and so it will not be
fully garbage collected until those also call vine_file_delete
to bring the reference count to zero.  At that point, if
the UNLINK_WHEN_DONE flag is on, the local state will also be deleted.
*/

void vine_undeclare_file(struct vine_manager *m, struct vine_file *f)
{
	if (!f) {
		return;
	}

	/*
	Special case: If the manager has already been gc'ed
	(e.g. by python exiting), do nothing. Any memory or unlink_when_done files were gc'ed by vine_delete.
	*/
	if (!m) {
		return;
	}

	/* First prune the file on all workers */
	vine_prune_file(m, f);

	/* Then, remove the object from our table and delete a reference. */
	if (hash_table_lookup(m->file_table, f->cached_name)) {
		hash_table_remove(m->file_table, f->cached_name);
		vine_file_delete(f);
	}

	/*
	Note that the file object may still exist if the user
	still holds pointers to inactive tasks that refer to
	this file. But the object is no longer the manager's
	responsibility.
	*/
}

struct vine_file *vine_manager_lookup_file(struct vine_manager *m, const char *cached_name)
{
	return hash_table_lookup(m->file_table, cached_name);
}

struct vine_file *vine_manager_declare_file(struct vine_manager *m, struct vine_file *f)
{
	if (!f) {
		return NULL;
	}
	assert(f->cached_name);
	struct vine_file *previous = vine_manager_lookup_file(m, f->cached_name);

	if (previous) {
		/* If declared before, use the previous instance. */
		vine_file_delete(f);
		f = vine_file_addref(previous);
	} else {
		/* Otherwise add it to the table. */
		hash_table_insert(m->file_table, f->cached_name, f);
	}

	vine_taskgraph_log_write_file(m, f);

	return f;
}

struct vine_file *vine_declare_file(struct vine_manager *m, const char *source, vine_cache_level_t cache, vine_file_flags_t flags)
{
	struct vine_file *f;

	if (m->load_from_shared_fs_enabled) {
		char *file_url = vine_file_make_file_url(source);
		f = vine_file_url(file_url, cache, flags);
		free(file_url);

	} else {
		f = vine_file_local(source, cache, flags);
	}

	return vine_manager_declare_file(m, f);
}

struct vine_file *vine_declare_url(struct vine_manager *m, const char *source, vine_cache_level_t cache, vine_file_flags_t flags)
{
	struct vine_file *f = vine_file_url(source, cache, flags);
	return vine_manager_declare_file(m, f);
}

struct vine_file *vine_declare_temp(struct vine_manager *m)
{
	if (m->peer_transfers_enabled) {
		struct vine_file *f = vine_file_temp();
		return vine_manager_declare_file(m, f);
	} else {
		struct vine_file *f = vine_file_temp_no_peers(vine_get_path_staging(m, NULL));
		return vine_manager_declare_file(m, f);
	}
}

struct vine_file *vine_declare_buffer(struct vine_manager *m, const char *buffer, size_t size, vine_cache_level_t cache, vine_file_flags_t flags)
{
	struct vine_file *f = vine_file_buffer(buffer, size, cache, flags);
	return vine_manager_declare_file(m, f);
}

struct vine_file *vine_declare_mini_task(struct vine_manager *m, struct vine_task *t, const char *name, vine_cache_level_t cache, vine_file_flags_t flags)
{
	struct vine_file *f = vine_file_mini_task(t, name, cache, flags);
	return vine_manager_declare_file(m, f);
}

struct vine_file *vine_declare_untar(struct vine_manager *m, struct vine_file *f, vine_cache_level_t cache, vine_file_flags_t flags)
{
	struct vine_file *t = vine_file_untar(f, cache, flags);
	return vine_manager_declare_file(m, t);
}

struct vine_file *vine_declare_poncho(struct vine_manager *m, struct vine_file *f, vine_cache_level_t cache, vine_file_flags_t flags)
{
	struct vine_file *t = vine_file_poncho(f, cache, flags);
	return vine_manager_declare_file(m, t);
}

struct vine_file *vine_declare_starch(struct vine_manager *m, struct vine_file *f, vine_cache_level_t cache, vine_file_flags_t flags)
{
	struct vine_file *t = vine_file_starch(f, cache, flags);
	return vine_manager_declare_file(m, t);
}

struct vine_file *vine_declare_xrootd(struct vine_manager *m, const char *source, struct vine_file *proxy, struct vine_file *env, vine_cache_level_t cache, vine_file_flags_t flags)
{
	struct vine_file *t = vine_file_xrootd(source, proxy, env, cache, flags);
	return vine_manager_declare_file(m, t);
}

struct vine_file *vine_declare_chirp(
		struct vine_manager *m, const char *server, const char *source, struct vine_file *ticket, struct vine_file *env, vine_cache_level_t cache, vine_file_flags_t flags)
{
	struct vine_file *t = vine_file_chirp(server, source, ticket, env, cache, flags);
	return vine_manager_declare_file(m, t);
}

/*
Return the contents of a vine_file as a memory buffer.
If the content is not available, set errno in one of three ways:
ENOENT - file has not been created yet
EAGAIN - file has been created, but not currently available, try again.
EIO    - something more serious went wrong.
*/

const char *vine_fetch_file(struct vine_manager *m, struct vine_file *f)
{
	/* If the file should not exist yet, bail out quickly. */
	if (f->state == VINE_FILE_STATE_PENDING) {
		errno = ENOENT;
		return 0;
	}

	/* If the data has already been loaded, just return it. */
	if (f->data) {
		return f->data;
	}

	/* Now consider the various ways to get the file content. */

	switch (f->type) {
	case VINE_FILE:
		/* It should already be on the local filesystem */
		{
			size_t length;
			if (copy_file_to_buffer(f->source, &f->data, &length)) {
				return f->data;
			} else {
				/* something went wrong in loading the file. */
				errno = EIO;
				return 0;
			}
		}
		break;
	case VINE_BUFFER:
		/* We shouldn't get here: f->data should be filled when file created. */
		errno = EIO;
		return 0;
	case VINE_TEMP:
	case VINE_URL:
	case VINE_MINI_TASK:
		/* If the file has been materialized remotely, go get it from a worker. */
		{
			struct vine_worker_info *w = vine_file_replica_table_find_worker(m, f->cached_name);
			if (w) {
				vine_manager_get_single_file(m, w, f);
				if (f->data) {
					return f->data;
				} else {
					/* Something went wrong in fetching a good replica. */
					errno = EIO;
					return 0;
				}
			} else {
				/* No replicas were currently available, but you can try again later. */
				errno = EAGAIN;
				return 0;
			}
		}
		break;
	}

	return 0;
}

void vine_log_debug_app(struct vine_manager *m, const char *entry)
{
	debug(D_VINE, "APPLICATION %s", entry);
}

void vine_log_txn_app(struct vine_manager *m, const char *entry)
{
	vine_txn_log_write_app_entry(m, entry);
}

char *vine_version_string()
{
	return cctools_version_string();
}

/* vim: set noexpandtab tabstop=8: */<|MERGE_RESOLUTION|>--- conflicted
+++ resolved
@@ -418,8 +418,13 @@
 			f->state = VINE_FILE_STATE_CREATED;
 			f->size = size;
 
-<<<<<<< HEAD
-			/* If a TEMP file, replicate or shift disk load as needed. */
+			/* If the replica's type was a URL, it means the manager expected the destination worker to download it
+			 * from elsewhere. Now that it's physically present, we can resolve its type back to the original. */
+			if (replica->type == VINE_URL) {
+				replica->type = f->type;
+			}
+
+			/* If a TEMP file, perform various actions as needed. */
 			if (f->type == VINE_TEMP) {
 				if (q->temp_replica_count > 1) {
 					vine_temp_queue_for_replication(q, f);
@@ -427,17 +432,9 @@
 				if (q->shift_disk_load) {
 					vine_temp_shift_disk_load(q, w, f);
 				}
-=======
-			/* If the replica's type was a URL, it means the manager expected the destination worker to download it
-			 * from elsewhere. Now that it's physically present, we can resolve its type back to the original. */
-			if (replica->type == VINE_URL) {
-				replica->type = f->type;
-			}
-
-			/* And if the file is a newly created temporary, replicate as needed. */
-			if (f->type == VINE_TEMP && *id == 'X' && q->temp_replica_count > 1) {
-				hash_table_insert(q->temp_files_to_replicate, f->cached_name, NULL);
->>>>>>> 99ca3aa8
+				if (q->clean_redundant_replicas) {
+					vine_temp_clean_redundant_replicas(q, f);
+				}
 			}
 		}
 	}
@@ -493,8 +490,11 @@
 			w->last_failure_time = timestamp_get();
 		}
 
-		/* If the creation failed, we may want to backup the file somewhere else. */
-		vine_temp_handle_lost_replica(q, cachename);
+		/* Respond to a missing replica notification by re-queuing the corresponding file
+		 * for replication. If the replica does not have any ready source, it will be silently
+		 * discarded in the replication phase. */
+		struct vine_file *f = hash_table_lookup(q->file_table, cachename);
+		vine_temp_queue_for_replication(q, f);
 
 		/* Successfully processed this message. */
 		return VINE_MSG_PROCESSED;
@@ -1081,7 +1081,11 @@
 	// Iterate over files we want might want to recover
 	HASH_TABLE_ITERATE(w->current_files, cached_name, info)
 	{
-		vine_temp_handle_lost_replica(q, cached_name);
+		/* Respond to a data loss due to worker removal by re-queuing the corresponding file
+		 * for replication. If the replica does not have any ready source, it will be silently
+		 * discarded in the replication phase. */
+		struct vine_file *f = hash_table_lookup(q->file_table, cached_name);
+		vine_temp_queue_for_replication(q, f);
 	}
 }
 
