/*
Copyright (C) 2022- The University of Notre Dame
This software is distributed under the GNU General Public License.
See the file COPYING for details.
*/

#include "vine_cache.h"
#include "vine_cache_file.h"
#include "vine_mount.h"
#include "vine_process.h"
#include "vine_sandbox.h"
#include "vine_worker.h"

#include "vine_protocol.h"
#include "vine_transfer.h"

#include "copy_stream.h"
#include "debug.h"
#include "domain_name_cache.h"
#include "hash_table.h"
#include "link.h"
#include "link_auth.h"
#include "path_disk_size_info.h"
#include "stringtools.h"
#include "timestamp.h"
#include "trash.h"
#include "xxmalloc.h"

#include <dirent.h>
#include <errno.h>
#include <stdlib.h>
#include <string.h>
#include <sys/fcntl.h>
#include <sys/stat.h>
#include <sys/types.h>
#include <sys/wait.h>
#include <unistd.h>

struct vine_cache {
	struct hash_table *table;
	struct hash_table *pending_transfers;
	struct hash_table *processing_transfers;
	char *cache_dir;
	int max_transfer_procs;
};

static void vine_cache_check_file(struct vine_cache *c, struct vine_cache_file *f, const char *cachename, struct link *manager);

/*
Create the cache manager structure for a given cache directory.
*/

struct vine_cache *vine_cache_create(const char *cache_dir, int max_procs)
{
	struct vine_cache *c = malloc(sizeof(*c));
	c->table = hash_table_create(0, 0);
	c->pending_transfers = hash_table_create(0, 0);
	c->processing_transfers = hash_table_create(0, 0);
	c->cache_dir = strdup(cache_dir);
	c->max_transfer_procs = max_procs;
	return c;
}

/*
Load existing cache directory into cache structure.
*/
void vine_cache_load(struct vine_cache *c)
{
	DIR *dir = opendir(c->cache_dir);
	if (dir) {
		debug(D_VINE, "loading cache at: %s", c->cache_dir);
		struct dirent *d;
		while ((d = readdir(dir))) {
			if (!strcmp(d->d_name, "."))
				continue;
			if (!strcmp(d->d_name, ".."))
				continue;

			/* If this is a .meta file, skip it, we are looking for the data files. */
			if (!strcmp(string_back(d->d_name, 5), ".meta")) {
				continue;
			}

			char *meta_path = vine_cache_meta_path(c, d->d_name);
			char *data_path = vine_cache_data_path(c, d->d_name);

			/* Note that the type and source here may be updated by metadata load. */
			struct vine_cache_file *f = vine_cache_file_create(VINE_CACHE_FILE, "manager", 0);

			if (vine_cache_file_load_metadata(f, meta_path)) {
				if (f->cache_level < VINE_CACHE_LEVEL_FOREVER) {
					debug(D_VINE, "cache: %s has cache-level %d, deleting", d->d_name, f->cache_level);
					trash_file(meta_path);
					trash_file(data_path);
					vine_cache_file_delete(f);
				} else {
					debug(D_VINE, "cache: %s has cache-level %d, keeping", d->d_name, f->cache_level);
					hash_table_insert(c->table, d->d_name, f);
					f->status = VINE_CACHE_STATUS_READY;
				}
			} else {
				debug(D_VINE, "cache: %s has invalid metadata, deleting", d->d_name);
				trash_file(meta_path);
				trash_file(data_path);
				vine_cache_file_delete(f);
			}

			free(meta_path);
			free(data_path);
		}
	}
	closedir(dir);
}

/*
send cache updates to manager from existing cache_directory
*/

void vine_cache_scan(struct vine_cache *c, struct link *manager)
{
	struct vine_cache_file *f;
	char *cachename;
	HASH_TABLE_ITERATE(c->table, cachename, f)
	{
		vine_worker_send_cache_update(manager, cachename, f);
	}
}

/*
Remove all entries with a cache level <= level.
*/

void vine_cache_prune(struct vine_cache *c, vine_cache_level_t level)
{
	char *cachename;
	char **cachenames = hash_table_keys_array(c->table);
	int i = 0;

	struct vine_cache_file *f;
	while ((cachename = cachenames[i])) {
		i++;
		f = hash_table_lookup(c->table, cachename);

		if (f->cache_level <= level) {
			vine_cache_remove(c, cachename, 0);
		}
	}

	hash_table_free_keys_array(cachenames);
}

/*
Kill off any process associated with this file object.
The cache_file object is still valid afterwards.
Used by both vine_cache_remove and vine_cache_delete.
*/

static void vine_cache_kill(struct vine_cache *c, struct vine_cache_file *f, const char *cachename, struct link *manager)
{
	while (f->status == VINE_CACHE_STATUS_PROCESSING) {
		debug(D_VINE, "cache: killing pending transfer process %d...", f->pid);
		kill(f->pid, SIGKILL);
		vine_cache_check_file(c, f, cachename, manager);
		if (f->status == VINE_CACHE_STATUS_PROCESSING) {
			debug(D_VINE, "cache: still not killed, trying again!");
			sleep(1);
		}
	}
}

/*
Process pending transfers until we reach the maximum number of processing transfers or there are no more pending transfers.
*/

int vine_cache_start_transfers(struct vine_cache *c)
{
	int processed = 0;

	struct list *to_process = list_create();
	char *cachename;
	void *dummy;
	HASH_TABLE_ITERATE(c->pending_transfers, cachename, dummy)
	{
		list_push_tail(to_process, xxstrdup(cachename));
		if (list_size(to_process) >= c->max_transfer_procs - hash_table_size(c->processing_transfers)) {
			break;
		}
	}

	while ((cachename = list_pop_head(to_process))) {
		vine_cache_status_t status = vine_cache_ensure(c, cachename);
		free(cachename);
		if (status == VINE_CACHE_STATUS_PROCESSING) {
			processed++;
		} else {
			/* we hit the concurrency limit, or something else went wrong */
			break;
		}
	}

	list_delete(to_process);

	return processed;
}

/*
Delete the cache manager structure, though not the underlying files.
*/
void vine_cache_delete(struct vine_cache *c)
{
	/* Ensure that all child processes are killed off. */
	char *cachename;
	struct vine_cache_file *file;
	HASH_TABLE_ITERATE(c->table, cachename, file)
	{
		vine_cache_kill(c, file, cachename, 0);
	}

	hash_table_clear(c->pending_transfers, NULL);
	hash_table_clear(c->processing_transfers, NULL);

	hash_table_delete(c->pending_transfers);
	hash_table_delete(c->processing_transfers);

	hash_table_clear(c->table, (void *)vine_cache_file_delete);
	hash_table_delete(c->table);
	free(c->cache_dir);
	free(c);
}

/* Get the full path to the data of a cached file. This result must be freed. */

char *vine_cache_data_path(struct vine_cache *c, const char *cachename)
{
	return string_format("%s/%s", c->cache_dir, cachename);
}

/* Get the full path to the metadata of a cached file. This result must be freed. */

char *vine_cache_meta_path(struct vine_cache *c, const char *cachename)
{
	return string_format("%s/%s.meta", c->cache_dir, cachename);
}

/* Get the full path to the transfer location of a cached file. This result must be freed. */

char *vine_cache_transfer_path(struct vine_cache *c, const char *cachename)
{
	return string_format("%s/%s", workspace->transfer_dir, cachename);
}

/* Get the full path to the error message from a transfer.  This result must be freed. */

char *vine_cache_error_path(struct vine_cache *c, const char *cachename)
{
	return string_format("%s/%s.error", workspace->transfer_dir, cachename);
}

/*
Add a file to the cache manager by renaming it from its current location
and writing out the metadata to the proper location.
*/

int vine_cache_add_file(
		struct vine_cache *c, const char *cachename, const char *transfer_path, vine_cache_level_t level, int mode, uint64_t size, vine_file_type_t original_type, time_t mtime, timestamp_t start_time, timestamp_t transfer_time, struct link *manager)
{
	char *data_path = vine_cache_data_path(c, cachename);
	char *meta_path = vine_cache_meta_path(c, cachename);

	int result = 0;

	if (rename(transfer_path, data_path) == 0) {
		struct vine_cache_file *f = hash_table_lookup(c->table, cachename);
		if (f) {
			/* If the file object is already present, we are providing the missing data. */
		} else {
			/* If not, we are declaring a completely new file. */
			f = vine_cache_file_create(VINE_CACHE_FILE, "manager", 0);
			hash_table_insert(c->table, cachename, f);
		}

		/* Fill in the missing metadata. */
		f->cache_level = level;
		f->mode = mode;
		f->size = size;
		f->original_type = original_type;
		f->mtime = mtime;
		f->transfer_time = transfer_time;
		f->start_time = start_time;

		/* File has data and is ready to use. */
		f->status = VINE_CACHE_STATUS_READY;

		vine_cache_file_save_metadata(f, meta_path);

		/* Inform the manager that we now have the file */
		vine_worker_send_cache_update(manager, cachename, f);

		result = 1;
	} else {
		result = 0;
	}

	free(data_path);
	free(meta_path);

	return result;
}

/*
Return true if the cache contains the requested item.
*/

int vine_cache_contains(struct vine_cache *c, const char *cachename)
{
	return hash_table_lookup(c->table, cachename) != 0;
}

/*
Return the status of the requested cache item.
*/

vine_cache_status_t vine_cache_get_status(struct vine_cache *c, const char *cachename)
{
	struct vine_cache_file *f = hash_table_lookup(c->table, cachename);
	return f ? f->status : VINE_CACHE_STATUS_UNKNOWN;
}

/*
Queue a remote file transfer to produce a file.
This entry will be materialized later in vine_cache_ensure.
*/

int vine_cache_add_transfer(struct vine_cache *c, const char *cachename, const char *source, vine_cache_level_t level, int mode, uint64_t size, vine_file_type_t original_type, vine_cache_flags_t flags)
{
	/* Has this transfer already been queued? */
	struct vine_cache_file *f = hash_table_lookup(c->table, cachename);
	if (f) {
		switch (f->status) {
		case VINE_CACHE_STATUS_PROCESSING:
		case VINE_CACHE_STATUS_TRANSFERRED:
		case VINE_CACHE_STATUS_READY:
		case VINE_CACHE_STATUS_PENDING:
			/* The transfer is already queued up. */
			return 1;
			break;
		case VINE_CACHE_STATUS_FAILED:
		case VINE_CACHE_STATUS_UNKNOWN:
			vine_cache_remove(c, cachename, NULL);
			break;
		}
	}

	/* Create the object and fill in the metadata. */

	f = vine_cache_file_create(VINE_CACHE_TRANSFER, source, 0);

<<<<<<< HEAD
=======
	/*
	XXX Note that original_type might be VINE_URL b/c puturl may be used to
	perform a worker-to-worker transfer of an object that was initially of
	another type. We don't need to consider the initial type here, as the
	actual type will be determined by the manager once the transfer is complete
	and the corresponding cache-update message is received.
	*/

>>>>>>> afd5f7a5
	f->original_type = original_type;
	f->cache_level = level;
	f->mode = mode;
	f->size = size;
	f->mtime = 0;
	f->transfer_time = 0;

	hash_table_insert(c->table, cachename, f);
	hash_table_insert(c->pending_transfers, cachename, NULL);

	/* Note metadata is not saved here but when transfer is completed. */

	if (flags & VINE_CACHE_FLAGS_NOW) {
		vine_cache_ensure(c, cachename);
	}

	return 1;
}

/*
Queue a mini-task to produce a file.
This entry will be materialized later in vine_cache_ensure.
*/

int vine_cache_add_mini_task(struct vine_cache *c, const char *cachename, const char *source, struct vine_task *mini_task, vine_cache_level_t level, int mode, uint64_t size)
{
	/* Has this minitask already been queued? */
	struct vine_cache_file *f = hash_table_lookup(c->table, cachename);
	if (f) {
		/* The minitask is already queued up. */
		return 0;
	}

	/* Create the object and fill in the metadata. */

	f = vine_cache_file_create(VINE_CACHE_MINI_TASK, source, mini_task);
	f->original_type = VINE_MINI_TASK;
	f->cache_level = level;
	f->mode = mode;
	f->size = size;

	hash_table_insert(c->table, cachename, f);
	hash_table_insert(c->pending_transfers, cachename, NULL);

	/* Note metadata is not saved here but when mini task is completed. */

	return 1;
}

/*
Remove a named item from the cache, regardless of its type.
*/

int vine_cache_remove(struct vine_cache *c, const char *cachename, struct link *manager)
{
	/* Careful: Don't remove the item rightaway, otherwise the cachename key becomes invalid. */

	struct vine_cache_file *f = hash_table_lookup(c->table, cachename);
	if (!f)
		return 0;

	/* Ensure that any child process associated with the entry is stopped. */

	vine_cache_kill(c, f, cachename, manager);

	/* Manager's replica state machine expects a response to every unlink message.
	 * Other states except PENDING have already sent messages, either cache-update or cache-invalid,
	 * so we only send cache-invalid for transfers in PENDING state. */

	if (f->status == VINE_CACHE_STATUS_PENDING) {
		char *msg = string_format("File '%s' removed in PENDING state.", cachename);
		vine_worker_send_cache_invalid(manager, cachename, msg);
		free(msg);
	}

	hash_table_remove(c->pending_transfers, cachename);
	hash_table_remove(c->processing_transfers, cachename);

	/* Then remove the disk state associated with the file. */
	char *data_path = vine_cache_data_path(c, cachename);
	char *meta_path = vine_cache_meta_path(c, cachename);
	trash_file(data_path);
	trash_file(meta_path);
	free(data_path);
	free(meta_path);

	/* Now we can remove the data structure. */
	f = hash_table_remove(c->table, cachename);
	vine_cache_file_delete(f);

	return 1;
}

/*
Execute a shell command via popen and capture its output.
On success, return true.
On failure, return false with the string error_message filled in.
*/

static int do_internal_command(struct vine_cache *c, const char *command, char **error_message)
{
	int result = 0;
	*error_message = 0;

	debug(D_VINE, "cache: executing: %s", command);

	FILE *stream = popen(command, "r");
	if (stream) {
		copy_stream_to_buffer(stream, error_message, 0);
		int exit_status = pclose(stream);
		if (exit_status == 0) {
			if (*error_message) {
				free(*error_message);
				*error_message = 0;
			}
			result = 1;
		} else {
			debug(D_VINE, "cache: command failed with output: %s", *error_message);
			result = 0;
		}
	} else {
		*error_message = string_format("couldn't execute \"%s\": %s", command, strerror(errno));
		result = 0;
	}

	return result;
}

/*
Transfer a single input file from a url to the local transfer path via curl.
-s Do not show progress bar.  (Also disables errors.)
-S Show errors.
-L Follow redirects as needed.
--stderr Send errors to /dev/stdout so that they are observed by popen.
*/

static int do_curl_transfer(struct vine_cache *c, struct vine_cache_file *f, const char *transfer_path, const char *cache_path, char **error_message)
{
	char *command = string_format("curl -sSL --stderr /dev/stdout -o \"%s\" \"%s\"", transfer_path, f->source);
	int result = do_internal_command(c, command, error_message);
	free(command);

	return result;
}

/*
Create a file by executing a mini_task, which should produce the desired cachename.
The mini_task uses all the normal machinery to run a task synchronously,
which should result in the desired file being placed into the cache.
This will be double-checked below.
*/

static int do_mini_task(struct vine_cache *c, struct vine_cache_file *f, char **error_message)
{
	if (vine_process_execute_and_wait(f->process)) {
		*error_message = 0;
		return 1;
	} else {
		const char *str = vine_task_get_stdout(f->mini_task);
		if (str) {
			*error_message = xxstrdup(str);
		} else {
			*error_message = 0;
		}
		return 0;
	}
}

// rewrite hostname of source as seen from this worker
static int rewrite_source_to_ip(struct vine_cache_file *f, char **error_message)
{
	int port_num;
	char host[VINE_LINE_MAX], source_path[VINE_LINE_MAX];
	char addr[LINK_ADDRESS_MAX];

	// expect the form: worker://host:port/path/to/file
	sscanf(f->source, "worker://%256[^:]:%d/%s", host, &port_num, source_path);

	if (!domain_name_cache_lookup(host, addr)) {
		*error_message = string_format("Couldn't resolve hostname %s for %s", host, source_path);
		debug(D_VINE, "%s", *error_message);
		return 0;
	}

	free(f->source);
	f->source = string_format("workerip://%s:%d/%s", addr, port_num, source_path);

	return 1;
}

/*
Transfer a single input file from a worker url to a local file name.
*/
static int do_worker_transfer(struct vine_cache *c, struct vine_cache_file *f, const char *cachename, char **error_message)
{
	int port_num;
	char addr[VINE_LINE_MAX], source_path[VINE_LINE_MAX];
	struct link *worker_link;

	// expect the form: workerip://host:port/path/to/file
	sscanf(f->source, "workerip://%256[^:]:%d/%s", addr, &port_num, source_path);

	debug(D_VINE, "cache: setting up worker transfer file %s", f->source);

	timestamp_t time_start_connect = timestamp_get();
	worker_link = link_connect(addr, port_num, time(0) + 300);
	timestamp_t time_end_connect = timestamp_get();
	int time_duration_connect = (time_end_connect - time_start_connect) / 1e6;

	if (worker_link == NULL) {
		*error_message = string_format("Could not establish connection with worker at: %s:%d after %d seconds: %s", addr, port_num, time_duration_connect, strerror(errno));
		return 0;
	}

	if (options->password) {
		if (!link_auth_password(worker_link, options->password, time(0) + 5)) {
			*error_message = string_format("Could not authenticate to peer worker at %s:%d", addr, port_num);
			link_close(worker_link);
			return 0;
		}
	}

	/* XXX A fixed timeout of 900 certainly can't be right! */

	char *transfer_dir = vine_cache_transfer_path(c, ".");
	int64_t totalsize;
	int mode, mtime;

	if (!vine_transfer_request_any(worker_link, source_path, transfer_dir, &totalsize, &mode, &mtime, time(0) + 900, error_message)) {
		if (error_message && *error_message == NULL) {
			*error_message = string_format("Could not transfer file from %s", f->source);
		}
		link_close(worker_link);
		return 0;
	}

	free(transfer_dir);

	/* At this point, the file is in the transfer path, but not yet in the cache. */

	link_close(worker_link);

	return 1;
}

/*
Transfer a single object into the cache,
whether by worker or via curl.
Use a temporary transfer path while downloading,
and then rename it into the proper place.
*/

static int do_transfer(struct vine_cache *c, struct vine_cache_file *f, const char *cachename, char **error_message)
{
	char *transfer_path = vine_cache_transfer_path(c, cachename);
	char *cache_path = vine_cache_data_path(c, cachename);

	int result = 0;

	if (strncmp(f->source, "workerip://", 11) == 0) {
		result = do_worker_transfer(c, f, cachename, error_message);
	} else if (strncmp(f->source, "worker://", 9) == 0) {
		result = rewrite_source_to_ip(f, error_message);
		if (result) {
			result = do_worker_transfer(c, f, cachename, error_message);
		}
	} else {
		result = do_curl_transfer(c, f, transfer_path, cache_path, error_message);
	}

	if (!result)
		trash_file(transfer_path);

	free(transfer_path);
	free(cache_path);

	return result;
}

/*
Child process that materializes the proper file.
*/

static void vine_cache_worker_process(struct vine_cache_file *f, struct vine_cache *c, const char *cachename)
{
	char *error_message = 0;
	char *cache_path = vine_cache_data_path(c, cachename);
	int result = 0;

	switch (f->cache_type) {
	case VINE_CACHE_FILE:
		result = 1;
		break;
	case VINE_CACHE_TRANSFER:
		result = do_transfer(c, f, cachename, &error_message);
		break;
	case VINE_CACHE_MINI_TASK:
		result = do_mini_task(c, f, &error_message);
		break;
	}

	/* At this point the file is now in the transfer path.  The parent will move it to the cache path. */

	/* If an error message was generated, save it to {transfer_path}.error for recovery by the parent process. */

	if (error_message) {
		debug(D_VINE, "cache: error when creating %s via mini task: %s", cachename, error_message);

		char *error_path = vine_cache_error_path(c, cachename);
		FILE *file = fopen(error_path, "w");
		if (file) {
			if (f->cache_type == VINE_CACHE_MINI_TASK) {
				fprintf(file, "error creating file via mini task: %s\n", error_message);
			} else {
				fprintf(file, "error transferring file: %s\n", error_message);
			}
			fclose(file);
		}
		free(error_path);
		free(error_message);
	}

	free(cache_path);

	/* Exit status should be zero on success. */
	exit(result == 0);
}

/*
Ensure that a given cached entry is fully materialized in the cache,
downloading files or executing commands as needed.  If complete, return
VINE_CACHE_STATUS_READY, If downloading return VINE_CACHE_STATUS_PROCESSING
or VINE_CACHE_STATUS_TRANSFERRED. On failure return VINE_CACHE_STATUS_FAILED.
*/

vine_cache_status_t vine_cache_ensure(struct vine_cache *c, const char *cachename)
{
	hash_table_remove(c->pending_transfers, cachename);

	if (!strcmp(cachename, "0")) {
		return VINE_CACHE_STATUS_READY;
	}

	struct vine_cache_file *f = hash_table_lookup(c->table, cachename);
	if (!f) {
		debug(D_VINE, "cache: %s is unknown, perhaps it failed to transfer earlier?", cachename);
		return VINE_CACHE_STATUS_UNKNOWN;
	}

	switch (f->status) {
	case VINE_CACHE_STATUS_PROCESSING:
	case VINE_CACHE_STATUS_TRANSFERRED:
	case VINE_CACHE_STATUS_READY:
	case VINE_CACHE_STATUS_FAILED:
	case VINE_CACHE_STATUS_UNKNOWN:
		return f->status;
	case VINE_CACHE_STATUS_PENDING:
		/* keep going */
		break;
	}

	int mini_task_inputs_permanent_failure = 0;
	/* For a mini-task, we must also insure the inputs to the task exist. */
	if (f->cache_type == VINE_CACHE_MINI_TASK) {
		if (f->mini_task->input_mounts) {
			struct vine_mount *m;
			vine_cache_status_t result;
			LIST_ITERATE(f->mini_task->input_mounts, m)
			{
				result = vine_cache_ensure(c, m->file->cached_name);
				if (result == VINE_CACHE_STATUS_FAILED || result == VINE_CACHE_STATUS_UNKNOWN) {
					/* an input file for the mini task failed to transfer,
					 * thus the mini task is marked also as failed */
					mini_task_inputs_permanent_failure = 1;
					break;
				} else if (result != VINE_CACHE_STATUS_READY) {
					return result;
				}
			}
		}
	}

	f->start_time = timestamp_get();

	debug(D_VINE, "cache: forking transfer process to create %s", cachename);

	if (f->cache_type == VINE_CACHE_MINI_TASK) {
		struct vine_process *p = vine_process_create(f->mini_task, VINE_PROCESS_TYPE_MINI_TASK);
		if (!vine_sandbox_stagein(p, c)) {
			debug(D_VINE, "cache: can't stage input files for task %d.", p->task->task_id);
			/* we know mini task will fail because of lack of inputs, here we set the flag
			   to terminate the transfer child process immediately. */
			mini_task_inputs_permanent_failure = 1;
		}
		f->process = p;
	}

	if (hash_table_size(c->processing_transfers) >= c->max_transfer_procs) {
		hash_table_insert(c->pending_transfers, cachename, NULL);
		return VINE_CACHE_STATUS_PENDING;
	}

	f->pid = fork();

	if (f->pid < 0) {
		debug(D_VINE, "cache: failed to fork transfer process");
		f->status = VINE_CACHE_STATUS_FAILED;
		return f->status;
	} else if (f->pid > 0) {
		f->status = VINE_CACHE_STATUS_PROCESSING;
		hash_table_insert(c->processing_transfers, cachename, NULL);
		switch (f->cache_type) {
		case VINE_CACHE_TRANSFER:
			debug(D_VINE, "cache: transferring %s to %s", f->source, cachename);
			break;
		case VINE_CACHE_MINI_TASK:
			debug(D_VINE, "cache: creating %s via mini task", cachename);
			break;
		case VINE_CACHE_FILE:
			debug(D_VINE, "cache: checking if %s is present in cache", cachename);
			break;
		}
		return f->status;
	} else {
		if (!mini_task_inputs_permanent_failure) {
			vine_cache_worker_process(f, c, cachename);
		}
		_exit(1);
	}
}

/*
Check the outputs of a transfer process to make sure they are valid.
Will send either a cache-update or a cache-invalid depending on the outcome.
*/

static void vine_cache_check_outputs(struct vine_cache *c, struct vine_cache_file *f, const char *cachename, struct link *manager)
{
	char *cache_path = vine_cache_data_path(c, cachename);
	char *transfer_path = vine_cache_transfer_path(c, cachename);

	timestamp_t transfer_time = f->stop_time - f->start_time;

	/* If a mini-task move the output from sandbox to transfer path. */

	if (f->cache_type == VINE_CACHE_MINI_TASK) {
		if (f->status == VINE_CACHE_STATUS_TRANSFERRED) {

			char *source_path = vine_sandbox_full_path(f->process, f->source);

			debug(D_VINE, "cache: extracting %s from mini-task sandbox to %s\n", f->source, transfer_path);
			int result = rename(source_path, transfer_path);
			if (result != 0) {
				debug(D_VINE, "cache: unable to rename %s to %s: %s\n", source_path, transfer_path, strerror(errno));
				f->status = VINE_CACHE_STATUS_FAILED;
			}

			free(source_path);
		}

		/* Clean up the minitask process, but keep the defining task. */

		f->process->task = 0;
		vine_process_delete(f->process);
		f->process = 0;
	}

	/*
	At this point, all transfer types should result in a file at transfer path.
	Now measure and verify the file, and move it into the cache.
	*/

	if (f->status == VINE_CACHE_STATUS_TRANSFERRED) {

		int mode;
		time_t mtime;
		int64_t size;

		chmod(cache_path, f->mode);

		debug(D_VINE, "cache: measuring %s", transfer_path);
		if (vine_cache_file_measure_metadata(transfer_path, &mode, &size, &mtime)) {
			debug(D_VINE, "cache: created %s with size %lld in %lld usec", cachename, (long long)size, (long long)transfer_time);
			if (vine_cache_add_file(c, cachename, transfer_path, f->cache_level, mode, size, f->original_type, mtime, f->start_time, transfer_time, manager)) {
				f->status = VINE_CACHE_STATUS_READY;
			} else {
				debug(D_VINE, "cache: unable to move %s to %s: %s\n", transfer_path, cache_path, strerror(errno));
				f->status = VINE_CACHE_STATUS_FAILED;
			}
		} else {
			debug(D_VINE, "cache: command succeeded but didn't create %s: %s\n", cachename, strerror(errno));
			f->status = VINE_CACHE_STATUS_FAILED;
		}
	} else {
		debug(D_VINE, "cache: command failed to complete for %s", cachename);
		f->status = VINE_CACHE_STATUS_FAILED;
	}

	/* Finally send a cache update message one way or the other. */
	/* Note that manager could be null if we are in a shutdown situation. */

	if (manager) {
		if (f->status == VINE_CACHE_STATUS_READY) {
			/* a positive cache-update message was sent by vine_cache_add_file */
		} else {
			char *error_path = vine_cache_error_path(c, cachename);
			char *error_message = NULL;
			size_t error_length;

			if (copy_file_to_buffer(error_path, &error_message, &error_length) > 0 && error_message) {
				/* got a message string */
			} else {
				error_message = string_format("Failed to copy error message to buffer: %s", strerror(errno));
			}

			vine_worker_send_cache_invalid(manager, cachename, error_message);
			trash_file(error_path);

			free(error_message);
			free(error_path);
		}
	}

	/* The transfer path is either moved to the cache or failed, so we can delete it safely. */
	trash_file(transfer_path);

	free(cache_path);
	free(transfer_path);
}

/*
Evaluate the exit status of a transfer process to determine if it succeeded.
*/

static void vine_cache_handle_exit_status(struct vine_cache *c, struct vine_cache_file *f, const char *cachename, int status)
{
	f->stop_time = timestamp_get();

	if (!WIFEXITED(status)) {
		int sig = WTERMSIG(status);
		debug(D_VINE, "cache: transfer process (pid %d) exited abnormally with signal %d", f->pid, sig);
		f->status = VINE_CACHE_STATUS_FAILED;
	} else {
		int exit_code = WEXITSTATUS(status);
		debug(D_VINE, "cache: transfer process for %s (pid %d) exited normally with exit code %d", cachename, f->pid, exit_code);
		if (exit_code == 0) {
			debug(D_VINE, "cache: transfer process for %s completed", cachename);
			f->status = VINE_CACHE_STATUS_TRANSFERRED;
		} else {
			debug(D_VINE, "cache: transfer process for %s failed", cachename);
			f->status = VINE_CACHE_STATUS_FAILED;
		}
	}

	/* Reset pid so we know to stop scanning this entry. */
	f->pid = 0;
}

/*
Consider one cache table entry to determine if the transfer process has completed.
If the transfer completed or failed, a cache-update or cache-invalid will be sent.
Regardless of the outcome, the cache file object will still be valid.
*/

static void vine_cache_check_file(struct vine_cache *c, struct vine_cache_file *f, const char *cachename, struct link *manager)
{
	int status;
	if (f->status == VINE_CACHE_STATUS_PROCESSING) {
		int result = waitpid(f->pid, &status, WNOHANG);
		if (result == 0) {
			// process still executing
		} else if (result < 0) {
			debug(D_VINE, "cache: wait4 on pid %d returned an error: %s", (int)f->pid, strerror(errno));
		} else if (result > 0) {
			hash_table_remove(c->processing_transfers, cachename);
			vine_cache_handle_exit_status(c, f, cachename, status);
			vine_cache_check_outputs(c, f, cachename, manager);

			/* If the transfer failed, the vine_cache_file still remains here in the FAILED state. */
			/* Various functions expect the vine_cache_file object to exist still. */
		}
	}
}

/*
Search the cache table to determine if any transfer processes have completed.
If any have definitively failed, they are removed from the cache.
*/

int vine_cache_check_files(struct vine_cache *c, struct link *manager)
{
	struct vine_cache_file *f;
	char *cachename;
	HASH_TABLE_ITERATE(c->table, cachename, f)
	{
		vine_cache_check_file(c, f, cachename, manager);

		if (f->status == VINE_CACHE_STATUS_FAILED) {
			/* if transfer failed, then we delete all of our records of the file. The manager
			 * assumes that the file is not at the worker after the manager receives
			 * the cache invalid message sent from vine_cache_check_outputs. */
			vine_cache_remove(c, cachename, manager);
		}

		/* Note that f may not longer be valid at this point */
	}
	return 1;
}<|MERGE_RESOLUTION|>--- conflicted
+++ resolved
@@ -355,8 +355,6 @@
 
 	f = vine_cache_file_create(VINE_CACHE_TRANSFER, source, 0);
 
-<<<<<<< HEAD
-=======
 	/*
 	XXX Note that original_type might be VINE_URL b/c puturl may be used to
 	perform a worker-to-worker transfer of an object that was initially of
@@ -365,7 +363,6 @@
 	and the corresponding cache-update message is received.
 	*/
 
->>>>>>> afd5f7a5
 	f->original_type = original_type;
 	f->cache_level = level;
 	f->mode = mode;
