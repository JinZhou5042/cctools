--- conflicted
+++ resolved
@@ -102,29 +102,11 @@
 biometrics, geography, and high energy physics all use Makeflow to compose
 workflows from existing applications.</p>
 
-<<<<<<< HEAD
 Makeflow can send your jobs to a wide variety of services,
 such as batch systems (HTCondor, SGE, PBS, Torque),
-cluster managers (Mesos and Kubernetes), cloud services (Amazon EC2)
+cluster managers (Mesos and Kubernetes), cloud services (Amazon EC2 or Lambda)
 and container environments like Docker and Singularity.
 Details for each of those systems are given in the <a href=#batch>Batch System Support</a> section.
-=======
-<p>Makeflow currently supports these batch systems:
-<table>
-<tr><td>local    <td> Local execution on the submitting machine, using multiple cores if available.
-<tr><td>wq       <td> <a href=http://ccl.cse.nd.edu/software/workqueue>Work Queue</a> distributed application system, included with Makeflow.
-<tr><td>condor   <td> <a href=http://www.cs.wisc.edu/htcondor>HTCondor</a> distributed computing system.
-<tr><td>sge      <td> <a href=http://gridscheduler.sourceforge.net>Open Grid Scheduler</a>, Univa Grid Engine, Oracle Grid Engine, all derived from Sun Grid Engine (SGE).
-<tr><td>pbs      <td> <a href=http://www.arc.ox.ac.uk/content/pbs>Portable Batch Scheduler</a>
-<tr><td>torque   <td> <a href=http://www.adaptivecomputing.com/products/open-source/torque>Torque Resource Manager</a>
-<tr><td>slurm    <td> <a href=http://slurm.schedmd.com>Slurm Workload Manager</a>
-<tr><td>lambda   <td> <a href=https://aws.amazon.com/lambda/>AWS Lambda</a> servless code execution platform
-<tr><td>moab     <td> <a href="http://www.adaptivecomputing.com/resources/docs/mwm/6-0/index.php">Moab Workload Manager</a></li>
-<tr><td>cluster  <td> Custom-defined batch submission commands, see <a href=#custom.drivers>custom drivers</a> below for details.
-<tr><td>chirp    <td> Active storage jobs on the <a href=http://ccl.cse.nd.edu/software/chirp>Chirp filesystem</a>.
-</table>
-</p>
->>>>>>> c3f5d984
 
 <a name=installing><h3>Installing</h3></a>
 
@@ -496,6 +478,22 @@
 export AMAZON_AMI=ami-343a694f
 </code>
 
+<a name=lambda><h3>Amazon Lambda</h3></a>
+
+<p>To use this batch system, one must have an Amazon Web Services <a href="http://docs.aws.amazon.com/lambda/latest/dg/setting-up.html">account</a> and
+	an <a href="http://docs.aws.amazon.com/cli/latest/userguide/installing.html">installation</a> of the AWS-CLI. Make sure it is <a href="http://docs.aws.amazon.com/cli/latest/userguide/cli-chap-getting-set-up.html">set up</a> and <a href="http://docs.aws.amazon.com/cli/latest/userguide/cli-chap-getting-started.html">configured</a> correctly.</p>
+
+<p>An execution environment must be set up among the necessary AWS
+	services: a permissions role, a Lambda function, and an S3
+	bucket. The <tt>batch_job_lambda_setup.sh</tt> script and its associated flags will do this and output a configuration file for passing to makeflow.</p>
+
+<p>Having configured the environment, one may invoke makeflow with <tt>-T lambda</tt> and <tt>--lambda-config</tt> to
+	specify the configuration file produced earlier.</p>
+
+<p>Once you are finished with an execution environment it can be
+	destroyed: deleting the permissions role, the Lambda function, and the
+	S3 bucket and its contents. The <tt>batch_job_lambda_teardown.sh</tt> script and its associated flags will do this.</p>
+
 <a name=generic><h3>Generic Cluster Submission</h3>
 
 <p>For clusters that are not directly supported by Makeflow we strongly suggest
@@ -679,28 +677,10 @@
 Any needed input files will be read in from Makeflow, and created files will be delivered by Makeflow.
 </p>
 
-<<<<<<< HEAD
 <p> Invoke Makeflow with the <tt>--singularity</tt> argument, followed by the path to the desired image file.
 Makeflow will ensure that the named image will be transferred to each job, using the appropriate mechanism
 for that batch system
 </p>
-=======
-<h2 id="lambda">Running Makeflow with AWS Lambda<a class="sectionlink" href="#lambda" title="Link to this section.">&#x21d7;</a></h2>
-
-<p>To use this batch system, one must have an Amazon Web Services <a href="http://docs.aws.amazon.com/lambda/latest/dg/setting-up.html">account</a> and
-	an <a href="http://docs.aws.amazon.com/cli/latest/userguide/installing.html">installation</a> of the AWS-CLI. Make sure it is <a href="http://docs.aws.amazon.com/cli/latest/userguide/cli-chap-getting-set-up.html">set up</a> and <a href="http://docs.aws.amazon.com/cli/latest/userguide/cli-chap-getting-started.html">configured</a> correctly.</p>
-
-<p>An execution environment must be set up among the necessary AWS
-	services: a permissions role, a Lambda function, and an S3
-	bucket. The <tt>batch_job_lambda_setup.sh</tt> script and its associated flags will do this and output a configuration file for passing to makeflow.</p>
-
-<p>Having configured the environment, one may invoke makeflow with <tt>-T lambda</tt> and <tt>--lambda-config</tt> to
-	specify the configuration file produced earlier.</p>
-
-<p>Once you are finished with an execution environment it can be
-	destroyed: deleting the permissions role, the Lambda function, and the
-	S3 bucket and its contents. The <tt>batch_job_lambda_teardown.sh</tt> script and its associated flags will do this.</p>
->>>>>>> c3f5d984
 
 <a name=umbrella><h3>Umbrella</h3></a>
 
