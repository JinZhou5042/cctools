/*
Copyright (C) 2022- The University of Notre Dame
This software is distributed under the GNU General Public License.
See the file COPYING for details.
*/

#include "vine_manager_put.h"
#include "vine_current_transfers.h"
#include "vine_file.h"
#include "vine_file_replica.h"
#include "vine_file_replica_table.h"
#include "vine_mount.h"
#include "vine_protocol.h"
#include "vine_task.h"
#include "vine_txn_log.h"
#include "vine_worker_info.h"

#include "create_dir.h"
#include "debug.h"
#include "host_disk_info.h"
#include "link.h"
#include "path.h"
#include "rmsummary.h"
#include "stringtools.h"
#include "timestamp.h"
#include "url_encode.h"
#include "xxmalloc.h"

#include <dirent.h>
#include <errno.h>
#include <fcntl.h>
#include <unistd.h>

char *vine_monitor_wrap(struct vine_manager *q, struct vine_worker_info *w, struct vine_task *t, struct rmsummary *limits);

/*
Send a symbolic link to the remote worker.
Note that the target of the link is sent
as the "body" of the link, following the
message header.
*/

static int vine_manager_put_symlink(struct vine_manager *q, struct vine_worker_info *w, struct vine_task *t, const char *localname, const char *remotename, int64_t *total_bytes)
{
	char target[VINE_LINE_MAX];

	int length = readlink(localname, target, sizeof(target));
	if (length < 0)
		return VINE_APP_FAILURE;

	char remotename_encoded[VINE_LINE_MAX];
	url_encode(remotename, remotename_encoded, sizeof(remotename_encoded));

	vine_manager_send(q, w, "symlink %s %d\n", remotename_encoded, length);

	link_write(w->link, target, length, time(0) + q->long_timeout);

	*total_bytes += length;

	return VINE_SUCCESS;
}

/*
Send a single file to the remote worker.
The transfer time is controlled by the size of the file.
If the transfer takes too long, then cancel it.
*/

static int vine_manager_put_file(struct vine_manager *q, struct vine_worker_info *w, struct vine_task *t, const char *localname, const char *remotename, struct stat info, int override_mode, int64_t *total_bytes)
{
	time_t stoptime;
	timestamp_t effective_stoptime = 0;
	int64_t actual = 0;

	/* normalize the mode so as not to set up invalid permissions */
	int mode = (info.st_mode | 0x600) & 0777;

	/* If user provided override mode bits at the top level, use those instead. */
	if (override_mode)
		mode = override_mode;

	int64_t length = info.st_size;

	int fd = open(localname, O_RDONLY, 0);
	if (fd < 0) {
		debug(D_NOTICE, "Cannot open file %s: %s", localname, strerror(errno));
		return VINE_APP_FAILURE;
	}

	if (q->bandwidth_limit) {
		effective_stoptime = (length / q->bandwidth_limit) * 1000000 + timestamp_get();
	}

	/* filenames are url-encoded to avoid problems with spaces, etc */
	char remotename_encoded[VINE_LINE_MAX];
	url_encode(remotename, remotename_encoded, sizeof(remotename_encoded));

	stoptime = time(0) + vine_manager_transfer_time(q, w, length);
	vine_manager_send(q, w, "file %s %" PRId64 " 0%o %lld\n", remotename_encoded, length, mode, (long long)info.st_mtime);
	actual = link_stream_from_fd(w->link, fd, length, stoptime);
	close(fd);

	*total_bytes += actual;

	if (actual != length)
		return VINE_WORKER_FAILURE;

	timestamp_t current_time = timestamp_get();
	if (effective_stoptime && effective_stoptime > current_time) {
		usleep(effective_stoptime - current_time);
	}

	return VINE_SUCCESS;
}

/* Need prototype here to address mutually recursive code. */

static vine_result_code_t vine_manager_put_file_or_dir(
		struct vine_manager *q, struct vine_worker_info *w, struct vine_task *t, const char *name, const char *remotename, int override_mode, int64_t *total_bytes, int follow_links);

/*
Send a directory and all of its contents using the new streaming protocol.
Do this by sending a "dir" prefix, then all of the directory contents,
and then an "end" marker.
*/

static vine_result_code_t vine_manager_put_directory(struct vine_manager *q, struct vine_worker_info *w, struct vine_task *t, const char *localname, const char *remotename, int override_mode, int64_t *total_bytes)
{
	struct stat info;
	if (stat(localname, &info) != 0) {
		debug(D_NOTICE, "Cannot stat dir %s: %s", localname, strerror(errno));
		return VINE_APP_FAILURE;
	}

	/* If user provided override mode bits at the top level, use those instead. */
	int mode = info.st_mode;
	if (override_mode)
		mode = override_mode;

	DIR *dir = opendir(localname);
	if (!dir) {
		debug(D_NOTICE, "Cannot open dir %s: %s", localname, strerror(errno));
		return VINE_APP_FAILURE;
	}

	vine_result_code_t result = VINE_SUCCESS;

	char remotename_encoded[VINE_LINE_MAX];
	url_encode(remotename, remotename_encoded, sizeof(remotename_encoded));

	vine_manager_send(q, w, "dir %s %0o %lld\n", remotename_encoded, mode, (long long)info.st_mtime);

	struct dirent *d;
	while ((d = readdir(dir))) {
		if (!strcmp(d->d_name, ".") || !strcmp(d->d_name, ".."))
			continue;

		char *localpath = string_format("%s/%s", localname, d->d_name);

		result = vine_manager_put_file_or_dir(q, w, t, localpath, d->d_name, 0, total_bytes, 0);

		free(localpath);

		if (result != VINE_SUCCESS)
			break;
	}

	vine_manager_send(q, w, "end\n");

	closedir(dir);
	return result;
}

/*
Send a single item, whether it is a directory, symlink, or file.

Note 1: We call stat/lstat here a single time, and then pass it
to the underlying object so as not to minimize syscall work.

Note 2: This function is invoked at the top level with follow_links=1,
since it is common for the user to to pass in a top-level symbolic
link to a file or directory which they want transferred.
However, in recursive calls, follow_links is set to zero,
and internal links are not followed, they are sent natively.
*/

static vine_result_code_t vine_manager_put_file_or_dir(struct vine_manager *q, struct vine_worker_info *w, struct vine_task *t, const char *localpath, const char *remotepath, int override_mode, int64_t *total_bytes, int follow_links)
{
	struct stat info;
	int result = VINE_SUCCESS;

	if (follow_links) {
		result = stat(localpath, &info);
	} else {
		result = lstat(localpath, &info);
	}

	if (result >= 0) {
		if (S_ISDIR(info.st_mode)) {
			result = vine_manager_put_directory(q, w, t, localpath, remotepath, override_mode, total_bytes);
		} else if (S_ISLNK(info.st_mode)) {
			result = vine_manager_put_symlink(q, w, t, localpath, remotepath, total_bytes);
		} else if (S_ISREG(info.st_mode)) {
			result = vine_manager_put_file(q, w, t, localpath, remotepath, info, override_mode, total_bytes);
		} else {
			debug(D_NOTICE, "skipping unusual file: %s", strerror(errno));
		}
	} else {
		debug(D_NOTICE, "cannot stat file %s: %s", localpath, strerror(errno));
		result = VINE_APP_FAILURE;
	}

	return result;
}

/*
Send a url to generate a cached file,
if it has not already been cached there.  Note that the length
may be an estimate at this point and will be updated by return
message once the object is actually loaded into the cache.
*/

<<<<<<< HEAD
vine_result_code_t vine_manager_put_url_now(struct vine_manager *q, struct vine_worker_info *w, struct vine_worker_info *source_worker, const char *source, struct vine_file *f)
=======
vine_result_code_t vine_manager_put_url_now(struct vine_manager *q, struct vine_worker_info *dest_worker, struct vine_worker_info *source_worker, const char *source_url, struct vine_file *f)
>>>>>>> eceba2cb
{
	if (vine_file_replica_table_lookup(dest_worker, f->cached_name)) {
		/* do nothing, file already at worker */
		debug(D_NOTICE, "cannot puturl_now %s at %s. Already at worker.", f->cached_name, dest_worker->addrport);
		return VINE_SUCCESS;
	}

	/* A URL source does not naturally provide mode bits. */
	/* If the user provided them manually via vine_file_set_mode, use that. */
	/* Otherwise default to a permissive 0755. */
	int mode = f->mode;
	if (mode == 0)
		mode = 0755;

	char source_encoded[VINE_LINE_MAX];
	char cached_name_encoded[VINE_LINE_MAX];

	url_encode(source_url, source_encoded, sizeof(source_encoded));
	url_encode(f->cached_name, cached_name_encoded, sizeof(cached_name_encoded));

<<<<<<< HEAD
	char *transfer_id = vine_current_transfers_add(q, w, source_worker, source);
=======
	char *transfer_id = vine_current_transfers_add(q, dest_worker, source_worker, source_url);
>>>>>>> eceba2cb

	vine_manager_send(q, dest_worker, "puturl_now %s %s %d %lld 0%o %s\n", source_encoded, cached_name_encoded, f->cache_level, (long long)f->size, mode, transfer_id);

	struct vine_file_replica *replica = vine_file_replica_create(f->type, f->cache_level, f->size, f->mtime);
	vine_file_replica_table_insert(q, dest_worker, f->cached_name, replica);

	free(transfer_id);
	return VINE_SUCCESS;
}

/*
Send a url to generate a cached file,
if it has not already been cached there.  Note that the length
may be an estimate at this point and will be updated by return
message once the object is actually loaded into the cache.
*/

<<<<<<< HEAD
vine_result_code_t vine_manager_put_url(struct vine_manager *q, struct vine_worker_info *w, struct vine_worker_info *source_worker, struct vine_task *t, struct vine_file *f)
=======
vine_result_code_t vine_manager_put_url(struct vine_manager *q, struct vine_worker_info *dest_worker, struct vine_worker_info *source_worker, struct vine_task *t, struct vine_file *f)
>>>>>>> eceba2cb
{
	if (vine_file_replica_table_lookup(dest_worker, f->cached_name)) {
		/* do nothing, file already at worker */
		debug(D_NOTICE, "cannot puturl %s at %s. Already at worker.", f->cached_name, dest_worker->addrport);
		return VINE_SUCCESS;
	}

	/* A URL source does not naturally provide mode bits. */
	/* If the user provided them manually via vine_file_set_mode, use that. */
	/* Otherwise default to a permissive 0755. */
	int mode = f->mode;
	if (mode == 0)
		mode = 0755;

	char source_encoded[VINE_LINE_MAX];
	char cached_name_encoded[VINE_LINE_MAX];

	url_encode(f->source, source_encoded, sizeof(source_encoded));
	url_encode(f->cached_name, cached_name_encoded, sizeof(cached_name_encoded));

<<<<<<< HEAD
	char *transfer_id = vine_current_transfers_add(q, w, source_worker, f->source);
=======
	char *transfer_id = vine_current_transfers_add(q, dest_worker, source_worker, f->source);
>>>>>>> eceba2cb

	vine_manager_send(q, dest_worker, "puturl %s %s %d %lld 0%o %s\n", source_encoded, cached_name_encoded, f->cache_level, (long long)f->size, mode, transfer_id);

	struct vine_file_replica *replica = vine_file_replica_create(f->type, f->cache_level, f->size, f->mtime);
	vine_file_replica_table_insert(q, dest_worker, f->cached_name, replica);

	free(transfer_id);
	return VINE_SUCCESS;
}

/* Send a buffer object to the remote worker. */

vine_result_code_t vine_manager_put_buffer(struct vine_manager *q, struct vine_worker_info *w, struct vine_task *t, struct vine_file *f, int64_t *total_bytes)
{
	/* A buffer source does not naturally provide mode bits. */
	/* If the user provided them manually via vine_file_set_mode, use that. */
	/* Otherwise default to a permissive 0755. */
	int mode = f->mode;
	if (mode == 0)
		mode = 0755;

	time_t stoptime = time(0) + vine_manager_transfer_time(q, w, f->size);
	vine_manager_send(q, w, "file %s %lld 0%o 0\n", f->cached_name, (long long)f->size, (int)mode);
	int64_t actual = link_putlstring(w->link, f->data, f->size, stoptime);
	if (actual >= 0 && (size_t)actual == f->size) {
		*total_bytes = actual;
		return VINE_SUCCESS;
	} else {
		*total_bytes = 0;
		return VINE_WORKER_FAILURE;
	}
}

/*
Send a single input file of any type to the given worker, and record the performance.
If the file has a chained dependency, send that first.
*/

static vine_result_code_t vine_manager_put_input_file(struct vine_manager *q, struct vine_worker_info *w, struct vine_task *t, struct vine_mount *m, struct vine_file *f)
{
	int64_t total_bytes = 0;
	vine_result_code_t result = VINE_SUCCESS; // return success unless something fails below

	timestamp_t open_time = timestamp_get();

	switch (f->type) {
	case VINE_FILE:
		debug(D_VINE, "%s (%s) needs file %s as %s", w->hostname, w->addrport, f->source, m->remote_name);
		vine_manager_send(q, w, "put %s %d %lld\n", f->cached_name, f->cache_level, (long long)f->size);
		result = vine_manager_put_file_or_dir(q, w, t, f->source, f->cached_name, f->mode, &total_bytes, 1);
		break;

	case VINE_BUFFER:
		debug(D_VINE, "%s (%s) needs buffer as %s", w->hostname, w->addrport, m->remote_name);
		vine_manager_send(q, w, "put %s %d %lld\n", f->cached_name, f->cache_level, (long long)f->size);
		result = vine_manager_put_buffer(q, w, t, f, &total_bytes);
		break;

	case VINE_MINI_TASK:
		debug(D_VINE, "%s (%s) will produce %s via mini task", w->hostname, w->addrport, m->remote_name);
		result = vine_manager_put_task(q, w, f->mini_task, 0, 0, f);
		break;

	case VINE_URL:
		debug(D_VINE, "%s (%s) will get %s from url %s", w->hostname, w->addrport, m->remote_name, f->source);
		result = vine_manager_put_url(q, w, f->source_worker, t, f);
		break;

	case VINE_TEMP:
		debug(D_VINE, "%s (%s) will use temp file %s", w->hostname, w->addrport, f->source);
		// Do nothing.  Temporary files are created and used in place.
		break;
	}

	if (result == VINE_SUCCESS) {
		timestamp_t close_time = timestamp_get();
		timestamp_t elapsed_time = close_time - open_time;

		t->bytes_sent += total_bytes;
		t->bytes_transferred += total_bytes;

		w->total_bytes_transferred += total_bytes;
		w->total_transfer_time += elapsed_time;

		q->stats->bytes_sent += total_bytes;

		// Write to the transaction log.
		if (f->type == VINE_FILE || f->type == VINE_BUFFER) {
			vine_txn_log_write_transfer(q, w, t, m, f, total_bytes, elapsed_time, open_time, 1);
		}

		// Avoid division by zero below.
		if (elapsed_time == 0)
			elapsed_time = 1;

		if (total_bytes > 0) {
			debug(D_VINE,
					"%s (%s) received %.2lf MB in %.02lfs (%.02lfs MB/s) average %.02lfs MB/s",
					w->hostname,
					w->addrport,
					total_bytes / 1000000.0,
					elapsed_time / 1000000.0,
					(double)total_bytes / elapsed_time,
					(double)w->total_bytes_transferred / w->total_transfer_time);
		}
	} else {
		debug(D_VINE, "%s (%s) failed to send %s (%" PRId64 " bytes sent).", w->hostname, w->addrport, f->type == VINE_BUFFER ? "literal data" : f->source, total_bytes);

		if (result == VINE_APP_FAILURE) {
			vine_task_set_result(t, VINE_RESULT_INPUT_MISSING);
		}
	}

	return result;
}

/*
Send a single input file, if it is not already noted in the worker's cache.
If already cached, check that the file has not changed.
*/

static vine_result_code_t vine_manager_put_input_file_if_needed(struct vine_manager *q, struct vine_worker_info *w, struct vine_task *t, struct vine_mount *m, struct vine_file *f)
{
	/* If the file source has changed, it's a violation of the workflow. */
	if (vine_file_has_changed(f)) {
		// XXX: For now the check only returns true if the file does not exist!
		vine_task_set_result(t, VINE_RESULT_INPUT_MISSING);
		return VINE_APP_FAILURE;
	}

	/* Every file must have a cached name, which should have been computed earlier. */

	if (!f->cached_name) {
		debug(D_NOTICE | D_VINE, "Cache name could not be generated for input file %s", f->source);
		vine_task_set_result(t, VINE_RESULT_INPUT_MISSING);
		if (f->type == VINE_URL)
			t->exit_code = 1;
		return VINE_APP_FAILURE;
	}

	/* If the file has already been replicated to this worker, no need to send it. */

	struct vine_file_replica *replica = vine_file_replica_table_lookup(w, f->cached_name);
	if (replica) {
		if (f->cache_level < VINE_CACHE_LEVEL_WORKFLOW) {
			debug(D_VINE, "File %s is not marked as a cachable file, but it is used by more than one task. Marking as cachable.", f->source);
			f->cache_level = VINE_CACHE_LEVEL_WORKFLOW;
		}

		return VINE_SUCCESS;
	}

	/*
	If a file has been substituted for a remote copy, send that instead,
	but account for the file using its original object.
	*/

	struct vine_file *file_to_send = m->substitute ? m->substitute : m->file;

	/* Now send the actual file. */
	vine_result_code_t result = vine_manager_put_input_file(q, w, t, m, file_to_send);

	/* If the send succeeded, then record it in the worker */
	if (result == VINE_SUCCESS) {
		struct vine_file_replica *replica = vine_file_replica_create(f->type, f->cache_level, f->size, f->mtime);
		vine_file_replica_table_insert(q, w, f->cached_name, replica);

		switch (file_to_send->type) {
		case VINE_URL:
		case VINE_TEMP:
			/* For these types, a cache-update will arrive when the replica actually exists. */
			replica->state = VINE_FILE_REPLICA_STATE_CREATING;
			break;
		case VINE_FILE:
		case VINE_MINI_TASK:
		case VINE_BUFFER:
			/* For these types, we sent the data, so we know it exists. */
			replica->state = VINE_FILE_REPLICA_STATE_READY;
			f->state = VINE_FILE_STATE_CREATED;
			break;
		}
	}

	return result;
}

/* Send all input files needed by a task to the given worker. */

vine_result_code_t vine_manager_put_input_files(struct vine_manager *q, struct vine_worker_info *w, struct vine_task *t)
{
	struct vine_mount *m;

	if (t->input_mounts) {
		LIST_ITERATE(t->input_mounts, m)
		{
			vine_result_code_t result = vine_manager_put_input_file_if_needed(q, w, t, m, m->file);
			if (result != VINE_SUCCESS)
				return result;
		}
	}
	return VINE_SUCCESS;
}

/*
Send the details of one task to a worker.
Note that this function just performs serialization of the task definition.
It does not perform any resource management.
This allows it to be used for both regular tasks and mini tasks.
*/

vine_result_code_t vine_manager_put_task(
		struct vine_manager *q, struct vine_worker_info *w, struct vine_task *t, const char *command_line, struct rmsummary *limits, struct vine_file *target)
{
	if (target) {
		if (vine_file_replica_table_lookup(w, target->cached_name)) {
			/* do nothing, file already at worker */
			debug(D_NOTICE, "cannot put mini_task %s at %s. Already at worker.", target->cached_name, w->addrport);
			return VINE_SUCCESS;
		}
	}

	vine_result_code_t result = vine_manager_put_input_files(q, w, t);
	if (result != VINE_SUCCESS)
		return result;

	if (target) {
		/* If the user provide mode bits manually, use them here. */
		int mode = target->mode;
		if (mode == 0)
			mode = 0755;
		/* A mini-task is identified by the file it creates. */
		vine_manager_send(q, w, "mini_task %s %s %d %lld 0%o\n", target->source, target->cached_name, target->cache_level, (long long)target->size, mode);
	} else {
		/* A regular task is simply identified by a task id. */
		vine_manager_send(q, w, "task %lld\n", (long long)t->task_id);
	}

	if (!command_line) {
		command_line = t->command_line;
	}

	long long cmd_len = strlen(command_line);
	vine_manager_send(q, w, "cmd %lld\n", (long long)cmd_len);
	link_putlstring(w->link, command_line, cmd_len, time(0) + q->short_timeout);
	debug(D_VINE, "%s\n", command_line);

	if (t->needs_library) {
		vine_manager_send(q, w, "needs_library %s\n", t->needs_library);
	}

	if (t->provides_library) {
		vine_manager_send(q, w, "provides_library %s\n", t->provides_library);
		vine_manager_send(q, w, "function_slots %d\n", t->function_slots_total);
		vine_manager_send(q, w, "func_exec_mode %d\n", t->func_exec_mode);
	}

	vine_manager_send(q, w, "category %s\n", t->category);

	if (limits) {
		vine_manager_send(q, w, "cores %s\n", rmsummary_resource_to_str("cores", limits->cores, 0));
		vine_manager_send(q, w, "gpus %s\n", rmsummary_resource_to_str("gpus", limits->gpus, 0));
		vine_manager_send(q, w, "memory %s\n", rmsummary_resource_to_str("memory", limits->memory, 0));
		vine_manager_send(q, w, "disk %s\n", rmsummary_resource_to_str("disk", limits->disk, 0));

		/* Do not set end, wall_time if running the resource monitor. We let the monitor police these resources.
		 */
		if (q->monitor_mode == VINE_MON_DISABLED) {
			if (limits->end > 0) {
				vine_manager_send(q, w, "end_time %s\n", rmsummary_resource_to_str("end", limits->end, 0));
			}
			if (limits->wall_time > 0) {
				vine_manager_send(q, w, "wall_time %s\n", rmsummary_resource_to_str("wall_time", limits->wall_time, 0));
			}
		}
	}

	/* Note that even when environment variables after resources, values for
	 * CORES, MEMORY, etc. will be set at the worker to the values of
	 * set_*, if used. */
	char *var;
	LIST_ITERATE(t->env_list, var)
	{
		vine_manager_send(q, w, "env %zu\n%s\n", strlen(var), var);
	}

	if (t->input_mounts) {
		struct vine_mount *m;
		LIST_ITERATE(t->input_mounts, m)
		{
			char remote_name_encoded[PATH_MAX];
			url_encode(m->remote_name, remote_name_encoded, PATH_MAX);
			vine_manager_send(q, w, "infile %s %s %d\n", m->file->cached_name, remote_name_encoded, m->flags);
		}
	}

	if (t->output_mounts) {
		struct vine_mount *m;
		LIST_ITERATE(t->output_mounts, m)
		{
			char remote_name_encoded[PATH_MAX];
			url_encode(m->remote_name, remote_name_encoded, PATH_MAX);
			vine_manager_send(q, w, "outfile %s %s %d\n", m->file->cached_name, remote_name_encoded, m->flags);
		}
	}

	if (t->group_id) {
		vine_manager_send(q, w, "groupid %d\n", t->group_id);
	}

	// vine_manager_send returns the number of bytes sent, or a number less than
	// zero to indicate errors. We are lazy here, we only check the last
	// message we sent to the worker (other messages may have failed above).

	int r = vine_manager_send(q, w, "end\n");
	if (r >= 0) {
		if (target) {
			struct vine_file_replica *replica = vine_file_replica_create(target->type, target->cache_level, target->size, target->mtime);
			vine_file_replica_table_insert(q, w, target->cached_name, replica);
		}

		return VINE_SUCCESS;
	} else {
		return VINE_WORKER_FAILURE;
	}
}<|MERGE_RESOLUTION|>--- conflicted
+++ resolved
@@ -220,11 +220,7 @@
 message once the object is actually loaded into the cache.
 */
 
-<<<<<<< HEAD
-vine_result_code_t vine_manager_put_url_now(struct vine_manager *q, struct vine_worker_info *w, struct vine_worker_info *source_worker, const char *source, struct vine_file *f)
-=======
 vine_result_code_t vine_manager_put_url_now(struct vine_manager *q, struct vine_worker_info *dest_worker, struct vine_worker_info *source_worker, const char *source_url, struct vine_file *f)
->>>>>>> eceba2cb
 {
 	if (vine_file_replica_table_lookup(dest_worker, f->cached_name)) {
 		/* do nothing, file already at worker */
@@ -245,11 +241,7 @@
 	url_encode(source_url, source_encoded, sizeof(source_encoded));
 	url_encode(f->cached_name, cached_name_encoded, sizeof(cached_name_encoded));
 
-<<<<<<< HEAD
-	char *transfer_id = vine_current_transfers_add(q, w, source_worker, source);
-=======
 	char *transfer_id = vine_current_transfers_add(q, dest_worker, source_worker, source_url);
->>>>>>> eceba2cb
 
 	vine_manager_send(q, dest_worker, "puturl_now %s %s %d %lld 0%o %s\n", source_encoded, cached_name_encoded, f->cache_level, (long long)f->size, mode, transfer_id);
 
@@ -267,11 +259,7 @@
 message once the object is actually loaded into the cache.
 */
 
-<<<<<<< HEAD
-vine_result_code_t vine_manager_put_url(struct vine_manager *q, struct vine_worker_info *w, struct vine_worker_info *source_worker, struct vine_task *t, struct vine_file *f)
-=======
 vine_result_code_t vine_manager_put_url(struct vine_manager *q, struct vine_worker_info *dest_worker, struct vine_worker_info *source_worker, struct vine_task *t, struct vine_file *f)
->>>>>>> eceba2cb
 {
 	if (vine_file_replica_table_lookup(dest_worker, f->cached_name)) {
 		/* do nothing, file already at worker */
@@ -292,11 +280,7 @@
 	url_encode(f->source, source_encoded, sizeof(source_encoded));
 	url_encode(f->cached_name, cached_name_encoded, sizeof(cached_name_encoded));
 
-<<<<<<< HEAD
-	char *transfer_id = vine_current_transfers_add(q, w, source_worker, f->source);
-=======
 	char *transfer_id = vine_current_transfers_add(q, dest_worker, source_worker, f->source);
->>>>>>> eceba2cb
 
 	vine_manager_send(q, dest_worker, "puturl %s %s %d %lld 0%o %s\n", source_encoded, cached_name_encoded, f->cache_level, (long long)f->size, mode, transfer_id);
 
