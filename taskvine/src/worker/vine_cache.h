/*
Copyright (C) 2022- The University of Notre Dame
This software is distributed under the GNU General Public License.
See the file COPYING for details.
*/

#ifndef VINE_CACHE_H
#define VINE_CACHE_H

/*
The cache module keeps track of the intention and state of objects
in the worker cache.  This includes plain files which have been
sent directly by the manager, as well as requests to create files
by transferring urls or executing Unix commands.  Requests for
transfers or commands are queued and not executed immediately.
When a task is about to be executed, each input file is checked
via vine_cache_ensure and downloaded if needed.  This allow
for file transfers to occur asynchronously of the manager.
*/

#include <stdint.h>

#include "vine_file.h"

#include "link.h"

typedef enum {
	VINE_CACHE_FILE,               /**< A normal file provided by the manager. */
	VINE_CACHE_TRANSFER,           /**< Obtain the file by performing a transfer. */
	VINE_CACHE_MINI_TASK,          /**< Obtain the file by executing a mini-task. */
} vine_cache_type_t;

typedef enum {
	VINE_CACHE_FLAGS_ON_TASK = 1,   /**< Do this transfer as needed for task. */
	VINE_CACHE_FLAGS_NOW = 2,       /**< Start this transfer now for replication. */
} vine_cache_flags_t;

typedef enum {
	VINE_CACHE_STATUS_PENDING,      /**< File is known but does not exist yet. */
	VINE_CACHE_STATUS_PROCESSING,   /**< Transfer process is running now. */
	VINE_CACHE_STATUS_TRANSFERRED,  /**< Transfer process complete, not ingested yet. */
	VINE_CACHE_STATUS_READY,        /**< File is present and ready to use. */
	VINE_CACHE_STATUS_FAILED,       /**< Transfer process failed. */
	VINE_CACHE_STATUS_UNKNOWN,      /**< File is not known at all to the cache manager. */
} vine_cache_status_t;

struct vine_cache * vine_cache_create( const char *cachedir, int max_procs );
void vine_cache_delete( struct vine_cache *c );
void vine_cache_load( struct vine_cache *c );
void vine_cache_scan( struct vine_cache *c, struct link *manager );
void vine_cache_prune( struct vine_cache *c, vine_cache_level_t level );

char *vine_cache_data_path( struct vine_cache *c, const char *cachename );
char *vine_cache_meta_path( struct vine_cache *c, const char *cachename );
char *vine_cache_transfer_path( struct vine_cache *c, const char *cachename );
char *vine_cache_error_path( struct vine_cache *c, const char *cachename );

int vine_cache_add_file( struct vine_cache *c, const char *cachename, const char *transfer_path, vine_cache_level_t level, int mode, uint64_t size, time_t mtime, timestamp_t transfer_time );
int vine_cache_add_transfer( struct vine_cache *c, const char *cachename, const char *source, vine_cache_level_t level, int mode, uint64_t size, vine_cache_flags_t flags );
int vine_cache_add_mini_task( struct vine_cache *c, const char *cachename, const char *source, struct vine_task *mini_task, vine_cache_level_t level, int mode, uint64_t size );

vine_cache_status_t vine_cache_ensure( struct vine_cache *c, const char *cachename);
int vine_cache_remove( struct vine_cache *c, const char *cachename, struct link *manager );
int vine_cache_contains( struct vine_cache *c, const char *cachename );
<<<<<<< HEAD
vine_cache_status_t vine_cache_get_status( struct vine_cache *c, const char *cachename );
int vine_cache_wait( struct vine_cache *c, struct link *manager );
int vine_cache_process_pending_transfers(struct vine_cache *c);
=======

int vine_cache_check_files( struct vine_cache *c, struct link *manager );
int vine_cache_start_transfers(struct vine_cache *c);
>>>>>>> 922e7314

#endif<|MERGE_RESOLUTION|>--- conflicted
+++ resolved
@@ -62,14 +62,8 @@
 vine_cache_status_t vine_cache_ensure( struct vine_cache *c, const char *cachename);
 int vine_cache_remove( struct vine_cache *c, const char *cachename, struct link *manager );
 int vine_cache_contains( struct vine_cache *c, const char *cachename );
-<<<<<<< HEAD
-vine_cache_status_t vine_cache_get_status( struct vine_cache *c, const char *cachename );
-int vine_cache_wait( struct vine_cache *c, struct link *manager );
-int vine_cache_process_pending_transfers(struct vine_cache *c);
-=======
 
 int vine_cache_check_files( struct vine_cache *c, struct link *manager );
 int vine_cache_start_transfers(struct vine_cache *c);
->>>>>>> 922e7314
 
 #endif