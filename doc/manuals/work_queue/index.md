--- conflicted
+++ resolved
@@ -689,12 +689,8 @@
 
 We can observe the lifetime of the queue through three different logs:
 
-<<<<<<< HEAD
-Work Queue can be set up to print debug messages at the manager and worker to
-help troubleshoot failures, bugs, and errors. To activate debug output:
-=======
+
 ### Debug Log
->>>>>>> e0e795af
 
 The debug log prints unstructured messages as the queue transfers files and
 tasks, workers connect and report resources, etc. This is specially useful to
